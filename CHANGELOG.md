# Changelog

<<<<<<< HEAD
## v0.4.0

* Replaces `Deriver`s with `Step`s. While derivers were executed sequentially, steps are executed in topological generations according to a dependency graph. This lets some derivers run in parallel. This change mostly preserves backwards-compatibility since `Deriver` is now an alias for `Step`, and we still support legacy derivers that are specified without dependencies. These legacy derivers are executed sequentially before any steps. However, the minor version is incremented because the following public interfaces have changed (though we don't expect this to break dependent code):

  * `Composite`s now have 2 more keys: `steps` and `flow`.
  * `Engine.run_derivers()` has been replaced by `Engine._run_steps()`.
  * `Engine.deriver_paths` has been replaced by `Engine._step_paths`.
  * `Engine.process_paths` is now private (`Engine._process_paths`).
  * New lists of step and flow updates have been added to the tuple returned by `Store.apply_update()`.
  * `Store.EMPTY_UPDATES` has two more `None` values and is now private (`Store._EMPTY_UPDATES`).
  * `Store.get_processes()` no longer returns steps (formerly "derivers"). Instead, these are returned by `get_steps()`.
  * Makes `Store.generate_paths()` private (now `Store._generate_paths()`).
  * Adds required `step` and `flow` arguments to `Store.generate()`.

* Fixes a bug where parallel derivers were re-instantiated every timestep.
* Marks the Store API as experimental, including the public use of `Store.move()`, `Store.insert()`, `Store.divide()`, and `Store.delete()`.
=======

## v0.3.14

* De/serializer for np.bool_
>>>>>>> 7a736324

## v0.3.13

* Fix topology plot to avoid using `plt.figure` so that plots work correctly when other plotting functions are used in the same Python session (e.g. Jupyter notebooks).

## v0.3.12

* add composite specification

## v0.3.11

* fix bug in serializing list

## v0.3.10

* add `emitter_registry`, so that emitters can be added from different repositories by importing the registry and registering their emitter.
* add `_condition` key to process parameters, that lets them by conditionally triggered by connecting to a boolean states in the hierarchy.

## v0.3.9

* reduce mongo document limit for the DatabaseEmitter

## v0.3.8

* revert rename of divider argument to "state"
* do not allow _add updates with repeat keys

## v0.3.7

* fix custom dividers to use topology argument

## v0.3.5

* remove unneeded deepcopy from update step, leading to runtime boost.
* runtime_profile experiment added.

## v0.3.4

* Engine uses keyword arguments rather than a config dict. To fix this do `Engine(**config_dict)` instead of `Engine(config_dict)`. Additional emit_config options are added to selectively emit metadata.

## v0.3.3

* Engine has emit_config option. Is set to False, this keeps the serialized processes from being emitted and can save a lot of compute time.

## v0.3.2

* DatabaseEmitter supports arbitrary emit sizes by breaking up large emits into chunks, and reassembles them seamlessly upon retrieval.
* libary.wrappers make_logging_process adds a logging port to any process
* Improve the Store API by adding methods for creating new stores and connecting processes through their ports.

## v0.3.1

* Fix `plot_topology` to use `Process.generate()` now that `Process` no longer inherits from `Composer`

## v0.3.0

* Store API supports simplified scripting of a bigraph
* Breaking import changes: `Composite` and `Composer` are now under `vivarium.core.composer`, and `Experiment` has been renamed `Engine` under `vivarium.core.engine`.

## v0.2.16

* add more flexible kwarg passing in `Control`

## v0.2.15

* make `Experiment`'s `invoke_process` method public again

## v0.2.14

* fix bug to clear Composite of processes and topology instance variables
* more general divider declaration
* add time_display arg to agents_multigen
* update docs

## v0.2.13

* handle large emit_configuration to database emitter by checking the size of the packet, and removing process parameters if necessary.

## v0.2.12

* plotting tweaks.
* provide information about update failure.
* improve data_from_database to return experiment config.

## v0.2.11

* process.schema = None in base class constructor

## v0.2.10

* string-based path declaration for topologies.
* custom node border widths in plot_topology.

## v0.2.9

* composite.merge() uses the provided topology to override merged composite topology

## v0.2.8

* improved plot_topology

## v0.2.7

* plot_topology includes new the `graph_options`: `horizontal` and `hierarchy`, and new  `process_colors` and `store_colors` for coloring individual nodes.

## v0.2.6

* new Composite and AggregateComposer classes in core/process.py

## v0.2.5

* remove future annotations to continue support of python 3.6

## v0.2.3

* bring back compatibility for python 3.6

## v0.2.2

* generalize mass_adaptors and molarity_derivers

## v0.2.1

* add mass_adaptor

## v0.2.0

* breaking API changes:
    * Composer class instead of Composite.
    * several composition.py functions have been renamed to improve self-description.

## v0.1.12

* bug fix when handling complex_topology. store.apply_update() can now go up paths with '..'.
* calculate_timestep() for Process supports adaptive timesteps.

## v0.1.11

* clock process initial state

## v0.1.10

* add plot_variables plotting function to simulation_output

## v0.1.9

* clock process for keeping track of global time

## v0.1.7

* growth_rate process for generic exponential growth of variables

## v0.1.6

* topology grapher option to leave edge colors black

## v0.1.5

* topology grapher uses flowchart symbols

## v0.1.4

* add options to agents_multigen plot, for improved look on Jupyter notebooks

## v0.1.3

* fix Composite generate() to get correct path

## v0.1.2

* rework the class structure of Processes and Composites. Replace Generator with Factory.

## v0.1.1

* get_networkx_graph() and graph_figure() in vivarium/plot/topology.py

## v0.0.39

* improved units handling, with a units serializer for emit_data, and convert data to timeseries stripping the units.

## v0.0.36

* multi_update for experiment allos multiple updates to a variable from the same process
* fix some inspection errors & warnings
* merge for generator class

## v0.0.34

* Control object in vivarium/cor/control for streamlining experiments
* progress bar and display in experiment
* disintegrate process
* divide_condition process
* swap_compartment process

## v0.0.29

* timeline process configured with paths for ports

## v0.0.28

* vivarium/plots directory
* register in module init
* get_initialize_state for Generator
* generalize timeline process

## v0.0.20

* Update documentation with:
  * A template repository for getting started.
  * Changes to reflect recent updates to the project.
  * Tests for the documentation.
* Add injector process.
* Add demo process, compartment, and experiment modeling glucose
  phosphorylation.<|MERGE_RESOLUTION|>--- conflicted
+++ resolved
@@ -1,6 +1,5 @@
 # Changelog
 
-<<<<<<< HEAD
 ## v0.4.0
 
 * Replaces `Deriver`s with `Step`s. While derivers were executed sequentially, steps are executed in topological generations according to a dependency graph. This lets some derivers run in parallel. This change mostly preserves backwards-compatibility since `Deriver` is now an alias for `Step`, and we still support legacy derivers that are specified without dependencies. These legacy derivers are executed sequentially before any steps. However, the minor version is incremented because the following public interfaces have changed (though we don't expect this to break dependent code):
@@ -17,12 +16,10 @@
 
 * Fixes a bug where parallel derivers were re-instantiated every timestep.
 * Marks the Store API as experimental, including the public use of `Store.move()`, `Store.insert()`, `Store.divide()`, and `Store.delete()`.
-=======
 
 ## v0.3.14
 
 * De/serializer for np.bool_
->>>>>>> 7a736324
 
 ## v0.3.13
 
