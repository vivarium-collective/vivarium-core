--- conflicted
+++ resolved
@@ -784,11 +784,8 @@
             config['_subschema'] = self.subschema
         if self.subtopology:
             config['_subtopology'] = self.subtopology
-<<<<<<< HEAD
-=======
         if self.divider and self.divider != DEFAULT_SCHEMA:
             config['_divider'] = self.divider
->>>>>>> aae63ff9
 
         if sources and self.sources:
             config['_sources'] = self.sources
