"""
=====
Store
=====

The file system for storing and updating state variables during an experiment.
"""

import copy
import logging as log
from pprint import pformat
import uuid

import numpy as np
from pint import Quantity
from typing import Optional

from vivarium import divider_registry, serializer_registry, updater_registry
from vivarium.core.process import Process, Step
from vivarium.library.dict_utils import deep_merge, deep_merge_check, MULTI_UPDATE_KEY
from vivarium.library.topology import without, dict_to_paths
from vivarium.core.types import Processes, Topology, State, Steps, Flow

_EMPTY_UPDATES = None, None, None, None, None, None


def generate_state(
        processes: Processes,
        topology: Topology,
        initial_state: Optional[State],
        steps: Optional[Steps] = None,
        flow: Optional[Flow] = None,
) -> 'Store':
    """Initialize a simulation's state.

    Args:
        processes: Simulation processes.
        topology: Topology linking process ports to stores.
        initial_state: Initial simulation state. Omitted variables will
            be assigned values based on schema defaults.

    Returns:
        Initialized state.
    """
    store = Store({})
    steps = steps or {}
    store.generate(tuple(), processes, steps, flow, topology, initial_state)
    store.build_topology_views()

    return store


def key_for_value(d, looking):
    """Get the key associated with a value in a dictionary.

    Only top-level keys are searched.

    Args:
        d: The dictionary.
        looking: The value to look for.

    Returns:
        The associated key, or None if no key found.
    """
    found = None
    for key, value in d.items():
        if looking == value:
            found = key
            break
    return found


def hierarchy_depth(hierarchy, path=()):
    """
    Create a mapping of every path in the hierarchy to the node living at
    that path in the hierarchy.
    """

    base = {}

    for key, inner in hierarchy.items():
        down = tuple(path + (key,))
        if isinstance(inner, dict):
            base.update(hierarchy_depth(inner, down))
        else:
            base[down] = inner

    return base


def _always_true(_):
    return True


def _identity(y):
    return y


def topology_path(topology, path):
    '''
    get the subtopology at the path inside the given topology.
    '''

    if not path:
        topology, path
    else:
        head = path[0]
        tail = path[1:]
        if head in topology:
            subtopology = topology[head]
            if isinstance(subtopology, tuple):
                return subtopology, tail
            elif isinstance(subtopology, dict):
                if '_path' in subtopology:
                    if tail and tail[0] in subtopology:
                        down = topology_path(subtopology, tail)
                        if down:
                            return subtopology['_path'] + down[0], down[1]
                    else:
                        return subtopology['_path'], tail
                else:
                    return topology_path(subtopology, tail)

def insert_topology(topology, port_path, target_path):
    assert isinstance(port_path, tuple)
    assert len(port_path) > 0
    head = port_path[0]
    tail = port_path[1:]

    if not tail:
        topology[head] = target_path
    else:
        subtopology = topology[head]
        if isinstance(subtopology, tuple):
            relative_path = tuple(['..' for _ in subtopology]) + target_path
            new_topology = insert_topology(
                {'_path': subtopology},
                tail,
                relative_path)
            topology[head] = new_topology

        elif isinstance(subtopology, dict):
            topology[head] = insert_topology(subtopology, tail, target_path)

        else:
            raise Exception(f'invalid topology {topology} at key {head}')

    return topology

def convert_path(path):
    if isinstance(path, list):
        path = tuple(path)
    elif not isinstance(path, tuple):
        path = (path,)
    return path

class Store:
    """Holds a subset of the overall model state

    The total state of the model can be broken down into :term:`stores`,
    each of which is represented by an instance of this `Store` class.
    The store's state is a set of :term:`variables`, each of which is
    defined by a set of :term:`schema key-value pairs`. The valid schema
    keys are listed in :py:attr:`schema_keys`, and they are:

    * **_default** (Type should match the variable value): The default
      value of the variable.
    * **_updater** (:py:class:`str`): The name of the :term:`updater` to
      use. By default this is ``accumulate``.
    * **_divider** (:py:class:`str`): The name of the :term:`divider` to
      use. Note that ``_divider`` is not included in the ``schema_keys``
      set because it can be applied to any node in the hierarchy, not
      just leaves (which represent variables).
    * **_value** (Type should match the variable value): The current
      value of the variable. This is ``None`` by default.
    * **_properties** (:py:class:`dict`): Extra properties of the
      variable that don't have a specific schema key. This is an empty
      dictionary by default.
    * **_emit** (:py:class:`bool`): Whether to emit the variable to the
      :term:`emitter`. This is ``False`` by default.
    """
    schema_keys = {
        '_default',
        '_updater',
        '_value',
        '_properties',
        '_emit',
        '_serializer',
    }

    def __init__(self, config, outer=None, source=None):
        self.outer = outer
        self.inner = {}
        self.subschema = {}
        self.subtopology = {}
        self.properties = {}
        self.default = None
        self.updater = None
        self.value = None
        self.units = None
        self.divider = None
        self.emit = False
        self.sources = {}
        self.leaf = False
        self.serializer = None
        self.topology = {}
        self.topology_view = None
        # self.flow is None when this node has no flow (either because
        # it is not a Step or because it is a Step treated like a
        # Deriver) and a list when this node holds a Step with
        # dependencies. The list is empty if the Step has no
        # dependencies but should not be treated like a Deriver.
        self.flow = None

        self.apply_config(config, source)

    def __getitem__(self, path):
        '''Retrieve a :term:`hierarchy` node by its :term:`path`.

        .. WARNING:

           This function is **experimental** and part of the
           :term:`store API`.

        Args:
            path: Path, relative to ``self``, of the store to retrieve.

        Returns:
            The store at ``path``. Note that the store is returned, not
            the value of that store.
        '''
        path = convert_path(path)
        return self.get_path(path)

    def __setitem__(self, path, value):
        '''Set a :term:`hierarchy` node's value by its :term:`path`.

        .. WARNING:

           This function is **experimental** and part of the
           :term:`store API`.

        Args:
            path: Path, relative to ``self``, of the store to modify.
            value: The value to be stored as the value of the store at
                ``path``.
        '''
        path = convert_path(path)
        self.set_path(path, value)

    def create(self, path, value=None, absolute=False, **kwargs):
        path = convert_path(path)
        if value:
            kwargs['_value'] = value
        if '_default' not in kwargs:
            kwargs['_default'] = kwargs.get('_value')

        if absolute:
            top = self.top()
            store = top.establish_path(path, config=kwargs)
            top.apply_subschema_path(path)
        else:
            store = self.establish_path(path, config=kwargs)
            self.apply_subschema_path(path)

        store.apply_defaults()
        return store

    def connect(self, path, value, absolute=False):
        '''Wire a store's process to another store.

        This function must not be used unless ``self`` holds a
        :term:`process`.

        .. WARNING:

           This function is **experimental** and part of the
           :term:`store API`.

        Args:
            path: Path of the port to connect.
            value: The store (or the path to the store) to connect to
                the port at ``path``.

        Raises:
            AssertionError: If ``self.value`` is not an instance of
                :py:class:`vivarium.core.process.Process`.
            Exception: If ``value`` is a :py:class:`Store` that is in a
                different tree than ``self``.
        '''
        path = convert_path(path)
        assert isinstance(self.value, Process), \
            f'cannot connect non-process {self.value} at {self.path_for()} to {path}'

        if isinstance(value, Store):
            target_store = value
            if self.independent_store(target_store):
                raise Exception(
                    f"the store being inserted at {path} is from a different tree "
                    f"at {target_store.path_for()}: {target_store.get_value()}")
        else:
            store_path = convert_path(value)
            if absolute:
                target_store = self.top().get_path(store_path)
            else:
                target_store = self.outer.get_path(store_path)

        # update the topology
        self.update_topology(path, target_store)

    def set_path(self, path, value):
        '''Set a value at a path in the hierarchy.

        .. WARNING:

           This function is **experimental** and part of the
           :term:`store API`.

        Args:
            path: The :term:`path` relative to ``self`` where the value
                should be set.
            value: The value to set. The store node at ``path`` will
                hold ``value`` when this function returns.
        '''

        # this case only when called directly
        if len(path) == 0:
            if isinstance(value, Store):
                self.value = value.value
            else:
                self.value = value

        elif len(path) == 1:
            final = path[0]
            if isinstance(value, Store):
                raise Exception(
                    f"the store being inserted at {path} is already in a tree "
                    f"at {value.path_for()}: {value.get_value()}")

                # TODO: make it so a Store can be added here if it has no outer
                # if value.outer:
                #     raise Exception(f"the store being inserted at {path} is already in a tree
                #     at {value.path_for()}: {value.get_value()}")
                # else:
                #     # place the store at this point in the tree
                #     self.inner[final] = value
                #     value.outer = self

            elif isinstance(value, Process):
                self.insert({
                    'processes': value.generate_processes({'name': final}),
                    'topology': value.generate_topology({'name': final}),
                    'initial_state': value.initial_state()})

            else:
                down = self.get_path((final,))
                if down:
                    if not down.leaf:
                        Exception(f'trying to set the value {value} of a branch at {down.path_for()}')
                    down.value = value
                else:
                    Exception(f'trying to set the value {value} at a path that does not exist {final} at {self.path_for()}')

        elif len(path) > 1:
            head = path[0]
            tail = path[1:]
            down = self.get_path((head,))
            if down:
                down.set_path(tail, value)
            else:
                Exception(f'trying to set the value {value} at a path that does not exist {path} at {self.path_for()}')

        else:
            raise Exception("this should never happen")

    def update_topology(self, port_path, target_store):
        """Update the topology with a new port-path pair.

        To use this function ``self`` must hold a :term:`process`.

        .. WARNING:

           This function is **experimental** and part of the
           :term:`store API`.

        Args:
            port_path: Port of the new topology entry.
            target_store: The store to wire to ``port_path``.

        Raises:
            AssertionError: If ``self.value`` is not an instance of
                :py:class:`vivarium.core.process.Process`.
        """

        assert isinstance(self.value, Process), \
            f'assigning topology from {port_path} to {target_store.path_for()} ' \
            f'at {self.path_for()} is invalid, not a process'

        topology = copy.deepcopy(self.topology)
        self.topology = insert_topology(
            topology, port_path, self.outer.path_to(target_store))

        self.value.schema = self.value.get_schema()
        self.outer.topology_ports(
            self.value.schema,
            self.topology,
            source=self.path_for())

        # cache the process's view
        self.topology_view = self.schema_topology(
            self.value.schema,
            self.topology)

    def independent_store(self, store):
        return self.top() != store.top()

    def path_to(self, to):
        """return a path from self to the given Store"""

        self_path = self.path_for()
        to_path = to.path_for()
        while len(self_path) > 0 and len(to_path) > 0 and self_path[0] == to_path[0]:
            self_path = self_path[1:]
            to_path = to_path[1:]

        path = [
            '..'
            for _ in self_path]
        path.extend(to_path)
        return tuple(path)

    def check_default(self, new_default):
        """Check a new default value.

        Compare a new default value to the existing default. If they
        conflict, decide which to rely on and log a warning.

        Returns:
            The new default value.
        """
        defaults_conflict = False
        if self.default is not None:
            self_default_comp = self.default
            new_default_comp = new_default
            if isinstance(self_default_comp, np.ndarray):
                self_default_comp = self.default.tolist()
            if isinstance(new_default_comp, np.ndarray):
                new_default_comp = new_default.tolist()
            defaults_conflict != (self_default_comp == new_default_comp)
        if defaults_conflict:
            if (
                not isinstance(new_default, np.ndarray)
                and not isinstance(self.default, np.ndarray)
                and new_default == 0
                and self.default != 0
            ):
                log.debug(
                    '_default schema conflict: %s and %s. selecting %s',
                    str(self.default), str(new_default), str(self.default))
                return self.default
            log.debug(
                '_default schema conflict: %s and %s. selecting %s',
                str(self.default), str(new_default), str(new_default))
        return new_default

    def check_value(self, new_value):
        """Check a new schema value.

        Args:
            new_value: The new value.

        Returns:
            The new value.

        Raises:
            Exception: If the store already has a value and the new
                value is different from the existing one.
        """
        if self.value is not None and new_value != self.value:
            raise Exception(
                '_value schema conflict: {} and {}'.format(
                    new_value, self.value))
        return new_value

    def merge_subtopology(self, subtopology):
        """Merge a new subtopology with the store's existing one."""
        self.subtopology = deep_merge(self.subtopology, subtopology)

    def apply_subschema_config(self, subschema):
        """Merge a new subschema config with the current subschema."""
        self.subschema = deep_merge(
            self.subschema,
            subschema)

    def apply_config(self, config, source=None):
        """
        Expand the tree by applying additional config.

        Special keys for the config are:

        * _default - Default value for this node.
        * _properties - An arbitrary map of keys to values. This can be used
          for any properties which exist outside of the operation of the
          tree (like mass or energy).
        * _updater - Which updater to use. Default is 'accumulate' which
          adds the new value to the existing value, but 'set' is common
          as well. You can also provide your own function here instead
          of a string key into the updater library.
        * _emit - whether or not to emit the values under this point in
           the tree.
        * _divider - What to do with this node when division happens.
          Default behavior is to leave it alone, but you can also pass
          'split' here, or a function of your choosing. If you need
          other values from the state you need to supply a dictionary
          here containing the updater and the topology for where the
          other state values are coming from. This has two keys:

            * divider - a function that takes the existing value and any
              values supplied from the adjoining topology.
            * topology - a mapping of keys to paths where the value for
              those keys will be found. This will be passed in as the
              second argument to the divider function.

        * _subschema/* - If this node was declared to house an unbounded set
          of related states, the schema for these states is held in this
          nodes subschema and applied whenever new subkeys are added
          here.
        * _subtopology - The subschema is informed by the subtopology to
          map the process perspective to the actual tree structure.
        * _topology - If this node stores a :term:`process`, then the
          process's topology must be provided under this key. This key
          may only be provided if the node stores a :term:`process`.
        * _flow - If this node stores a :term:`step`, then the step's
          dependencies must be specified under this key as a list of
          :term:`paths` relative to the step's parent node in the
          :term:`hierarchy`. This key must not be provided unless the
          node holds a step.
        """

        if '*' in config:
            self.apply_subschema_config(config['*'])
            config = without(config, '*')

        if '_subschema' in config:
            if source:
                self.sources[source] = config['_subschema']
            self.apply_subschema_config(config['_subschema'])
            config = without(config, '_subschema')

        if '_subtopology' in config:
            self.merge_subtopology(config['_subtopology'])
            config = without(config, '_subtopology')

        if '_topology' in config:
            self.topology = config['_topology']
            config = without(config, '_topology')

        if '_flow' in config:
            flow = config.pop('_flow')
            if flow != {}:
                self.flow = flow

        if '_divider' in config:
            self.divider = config['_divider']
            if isinstance(self.divider, str):
                self.divider = divider_registry.access(self.divider)
            if isinstance(self.divider, dict) and isinstance(
                    self.divider['divider'], str):
                self.divider['divider'] = divider_registry.access(
                    self.divider['divider'])
            config = without(config, '_divider')

        if self.schema_keys & set(config.keys()):
            if self.inner:
                raise Exception(
                    'trying to assign leaf values to a branch at: {}'.format(
                        self.path_for()))
            self.leaf = True

            if '_units' in config:
                self.units = config['_units']
                self.serializer = serializer_registry.access('units')

            if '_serializer' in config:
                self.serializer = config['_serializer']
                if isinstance(self.serializer, str):
                    self.serializer = serializer_registry.access(
                        self.serializer)

            if '_default' in config:
                self.default = self.check_default(config.get('_default'))
                if isinstance(self.default, Quantity):
                    self.units = self.units or self.default.units
                    self.serializer = (self.serializer or
                                       serializer_registry.access('units'))
                elif isinstance(self.default, list) and \
                        len(self.default) > 0 and \
                        isinstance(self.default[0], Quantity):
                    self.units = self.units or self.default[0].units
                    self.serializer = (self.serializer or
                                       serializer_registry.access('units'))
                elif isinstance(self.default, np.ndarray):
                    self.serializer = (self.serializer or
                                       serializer_registry.access('numpy'))

            if '_value' in config:
                self.value = self.check_value(config.get('_value'))
                if isinstance(self.value, Quantity):
                    self.units = self.value.units

            self.updater = config.get(
                '_updater',
                self.updater or 'accumulate',
            )

            self.properties = deep_merge(
                self.properties,
                config.get('_properties', {}))

            self.emit = config.get('_emit', self.emit)

            if source:
                self.sources[source] = config

        else:
            if self.leaf and config:
                if self.value:
                    raise Exception(
                        f'trying to assign create inner for leaf node: '
                        f'{self.path_for()} with value {self.value}')
                self.leaf = False

            for key, child in config.items():
                if key not in self.inner:
                    self.inner[key] = Store(child, outer=self, source=source)
                else:
                    self.inner[key].apply_config(child, source=source)

        if self.topology and not isinstance(self.value, Process):
            raise ValueError(
                f'Attempting to create Store at {self.path_for()} '
                f'with topology {self.topology}, which is not allowed '
                f'because the Store value ({self.value}) is not a '
                'Process.')
        if self.flow and not isinstance(self.value, Step):
            raise ValueError(
                f'Attempting to create Store at {self.path_for()} '
                f'with flow {self.flow}, which is not allowed because '
                f'the Store value ({self.value}) is not a Step.')

    def get_updater(self, update):
        """Get the updater to use for an update applied to this store.

        Args:
            update: The update.

        Returns:
            If available, the updater specified in the update. If no
            such updater is specified, return this store's default
            updater. If necessary, retrieves updater from the registry.
        """
        updater = self.updater
        if isinstance(update, dict) and '_updater' in update:
            updater = update['_updater']

        if isinstance(updater, str):
            updater = updater_registry.access(updater)
        return updater

    def get_config(self, sources=False):
        """
        Assemble a dictionary representation of the config for this node.
        A desired property is that the node can be exactly recreated by
        applying the resulting config to an empty node again.
        """

        config = {}

        if self.properties:
            config['_properties'] = self.properties
        if self.subschema:
            config['_subschema'] = self.subschema
        if self.subtopology:
            config['_subtopology'] = self.subtopology
        if self.divider:
            config['_divider'] = self.divider

        if sources and self.sources:
            config['_sources'] = self.sources

        if self.inner:
            child_config = {
                key: child.get_config(sources)
                for key, child in self.inner.items()}
            config.update(child_config)

        else:
            config.update({
                '_default': self.default,
                '_value': self.value})
            if self.updater:
                config['_updater'] = self.updater
            if self.units:
                config['_units'] = self.units
            if self.emit:
                config['_emit'] = self.emit

        return config

    def top(self):
        """
        Find the top of this tree.
        """

        if self.outer:
            return self.outer.top()
        return self

    def path_for(self):
        """
        Find the path to this node.
        """

        if self.outer:
            key = key_for_value(self.outer.inner, self)
            above = self.outer.path_for()
            return above + (key,)
        return tuple()

    def get_value(self, condition=None, f=None):
        """
        Pull the values out of the tree in a structure symmetrical to the tree.
        """

        if self.inner:
            if condition is None:
                condition = _always_true

            if f is None:
                f = _identity

            return {
                key: f(child.get_value(condition, f))
                for key, child in self.inner.items()
                if condition(child)}
        if self.subschema:
            return {}
        return self.value

    def get_processes(self):
        """
        Get all processes in this store. Does not include steps.
        """

        if self.inner:
            inner_processes = {}
            for key, child in self.inner.items():
                if child.inner:
                    child_processes = child.get_processes()
                    if child_processes:
                        inner_processes[key] = child_processes
                elif (
                        isinstance(child.value, Process)
                        and not isinstance(child.value, Step)):
                    inner_processes[key] = child.value
            if inner_processes:
                return inner_processes
        elif isinstance(self.value, Process):
            return self.value
        return None

    def get_steps(self):
        """Get all steps under this store."""
        if self.inner:
            inner_processes = {}
            for key, child in self.inner.items():
                if child.inner:
                    child_processes = child.get_steps()
                    if child_processes:
                        inner_processes[key] = child_processes
                elif isinstance(child.value, Step):
                    inner_processes[key] = child.value
            if inner_processes:
                return inner_processes
        elif isinstance(self.value, Process):
            return self.value
        return None


    def get_topology(self):
        """
        Get the topology for all processes in this store.
        """

        if self.inner:
            inner_topology = {}
            for key, child in self.inner.items():
                child_topology = child.get_topology()
                if child_topology:
                    inner_topology[key] = child_topology
            if inner_topology:
                return inner_topology
        elif self.topology:
            return self.topology
        return None

    def get_flow(self):
        """Get the flow for all :term:`steps` under this node.

        For example:

        >>> from vivarium.core.store import Store
        >>> from vivarium.core.process import Step
        >>> class MyStep(Step):
        ...     def ports_schema(self):
        ...         return {
        ...             'port': ['variable'],
        ...         }
        ...     def next_update(self, timestep, states):
        ...         return {}
        >>> schema = {
        ...     'agent1': {
        ...         'store': {
        ...             'variable': {
        ...                 '_default': 0,
        ...             },
        ...         },
        ...         'step1': {
        ...             '_value': MyStep(),
        ...             '_topology': {
        ...                 'port': ('store',),
        ...             },
        ...             '_flow': [],
        ...         },
        ...         'step2': {
        ...             '_value': MyStep(),
        ...             '_topology': {
        ...                 'port': ('store',),
        ...             },
        ...             '_flow': [('step1',)],
        ...         },
        ...     },
        ... }
        >>> store = Store(schema)
        >>> store.get_flow()
        {'agent1': {'step1': [], 'step2': [('step1',)]}}
        """
        if self.inner:
            inner_flow = {}
            for key, child in self.inner.items():
                child_flow = child.get_flow()
                if child_flow is not None:
                    inner_flow[key] = child_flow
            if inner_flow:
                return inner_flow
        elif self.flow is not None:
            return self.flow
        return None

    def get_path(self, path):
        """
        Get the node at the given path relative to this node.
        """

        if path:
            step = path[0]
            if step == '..':
                child = self.outer
            else:
                child = self.inner.get(step)

            if child:
                return child.get_path(path[1:])
            elif isinstance(self.value, Process):
                towards = topology_path(self.topology, path)
                if towards:
                    target = self.outer.get_path(towards[0])
                    return target.get_path(towards[1])
            else:
                raise Exception(f"there is no path from leaf node {self.path_for()} to {path}")
        return self

    def get_paths(self, paths):
        """Get the nodes at each of the specified paths.

        Args:
            paths: Map from keys to paths.

        Returns:
            A dictionary with the same keys as ``paths``. Each key is
            mapped to the Store object at the associated path.
        """
        return {
            key: self.get_path(path)
            for key, path in paths.items()}

    def get_values(self, paths):
        """Get the values at each of the provided paths.

        Args:
            paths: Map from keys to paths.

        Returns:
            A dictionary with the same keys as ``paths``. Each key is
            mapped to the value at the associated path.
        """
        return {
            key: self.get_in(path)
            for key, path in paths.items()}

    def get_in(self, path):
        """Get the value at ``path`` relative to this store."""
        return self.get_path(path).get_value()

    def get_template(self, template):
        """
        Pass in a template dict with None for each value you want to
        retrieve from the tree!
        """

        state = {}
        for key, value in template.items():
            child = self.inner[key]
            if value is None:
                state[key] = child.get_value()
            else:
                state[key] = child.get_template(value)
        return state

    def emit_data(self):
        """Emit the value at this Store.

        Obeys the schema (namely emits only if ``_emit`` is true). Also
        applies serializers and converts units as necessary.

        Returns:
            The value to emit, or None if nothing should be emitted.
        """
        data = {}
        if self.inner:
            for key, child in self.inner.items():
                child_data = child.emit_data()
                if child_data is not None or child_data == 0:
                    data[key] = child_data
            return data
        if self.emit:
            if self.serializer:
                if isinstance(self.value, list) and self.units:
                    return self.serializer.serialize(
                        [v.to(self.units) for v in self.value])
                if self.units:
                    return self.serializer.serialize(
                        self.value.to(self.units))
                if isinstance(self.value, list):
                    return self.value
                return self.serializer.serialize(self.value)
            if self.units:
                return self.value.to(self.units).magnitude
            return self.value
        return None

    def delete_path(self, path):
        """
        Delete the subtree at the given path.
        """

        if not path:
            self.inner = {}
            self.value = None
            return self
        target = self.get_path(path[:-1])
        remove = path[-1]
        if remove in target.inner:
            lost = target.inner[remove]
            del target.inner[remove]
            return lost
        return None

    def divide_value(self):
        """
        Apply the divider for each node to the value in that node to
        assemble two parallel divided states of this subtree.
        """

        if self.divider:
            # divider is either a function or a dict with topology and/or config
            if isinstance(self.divider, dict):
                divider = self.divider['divider']
                if isinstance(divider, str):
                    divider = divider_registry.access(divider)
                args = {}
                if 'topology' in self.divider:
                    topology = self.divider['topology']
                    args.update({'state': self.topology_state(topology)})
                if 'config' in self.divider:
                    config = self.divider['config']
                    args.update({'config': config})

                return divider(self.get_value(), **args)
            return self.divider(self.get_value())
        if self.inner:
            daughters = [{}, {}]
            for key, child in self.inner.items():
                division = child.divide_value()
                if division:
                    for daughter, divide in zip(daughters, division):
                        daughter[key] = divide
            return daughters
        return None

    def reduce(self, reducer, initial=None):
        """
        Call the reducer on each node accumulating over the result.
        """

        value = initial

        for path, node in self.depth():
            value = reducer(value, path, node)
        return value

    def set_value(self, value):
        """
        Set the value for the given tree elements directly instead of using
        the updaters from their nodes.
        """

        if self.inner or self.subschema:
            if not isinstance(value, dict):
                raise Exception(f"trying to set branch {self.path_for()} to value {value}")

            for child, inner_value in value.items():
                if child not in self.inner:
                    if self.subschema:
                        self.inner[child] = Store(self.subschema, self)
                    else:
                        pass
                        # TODO: continue to ignore extra keys?

                if child in self.inner:
                    self.inner[child].set_value(inner_value)
        else:
            self.value = value

    def generate_value(self, value):
        """
        generate the structure for this value that don't exist,
        but don't overwrite any existing values.
        """

        if self.inner or self.subschema:
            if not isinstance(value, dict):
                raise Exception(f"trying to set branch {self.path_for()} to value {value}")

            for child, inner_value in value.items():
                if child not in self.inner:
                    if self.subschema:
                        self.inner[child] = Store(self.subschema, self)
                    else:
                        self.establish_path((child,), {})

                if child in self.inner:
                    self.inner[child].generate_value(inner_value)
        else:
            if self.value is None:
                self.value = value

    def apply_defaults(self):
        """
        If value is None, set to default.
        """
        if self.inner:
            for child in self.inner.values():
                child.apply_defaults()
        else:
            if self.value is None:
                self.value = self.default

    def add(self, added):
        key = added['key']
        inner_keys = self.inner.keys()
        if key in inner_keys:
            raise Exception(
                f"cannot add '{key}' to the hierarchy, "
                f"already present at path {self.path_for()} ")
        elif key == '_unique_id':
            path = (str(uuid.uuid1()),)
        else:
            path = (key,)
        added_state = added['state']

        # get path
        target = self.establish_path(path, {})
        self.apply_subschema_path(path)
        target.apply_defaults()
        target.set_value(added_state)

    def move(self, move, process_store):
        '''
        .. WARNING:

           While this function is used internally by :py:class:`Store`,
           using it as a public method is **experimental** and part of
           the :term:`store API`.
        '''
        process_updates = []
        step_updates = []
        flow_updates = []
        topology_updates = []
        deletions = []

        # get the source node
        source_key = move['source']
        source_path = (source_key,)
        source_node = self.get_path(source_path)

        # move source node to target path
        target_port = move['target']
        target_topology = process_store.topology[target_port]
        target_node = process_store.outer.get_path(target_topology)
        target = target_node.add_node(source_path, source_node)
        target_path = target.path_for() + source_path

        # find the paths to all the processes
        source_process_paths = source_node.depth(
            filter_function=lambda x: isinstance(x.value, Process))

        # find the process and topology updates
        for path, process in source_process_paths:
            process_path = target_path + path
            process_updates.append((
                process_path, process.value))
            topology_updates.append((
                process_path, process.topology))
            if isinstance(process, Step):
                step_updates.append((
                    process_path, process.value))
                # Note that process.flow may be None, indicating no
                # flow.
                flow_updates.append((
                    process_path, process.flow))

        self.delete_path(source_path)

        here = self.path_for()
        source_absolute = tuple(here + source_path)
        deletions.append(source_absolute)

        return (
            process_updates, step_updates, flow_updates,
            topology_updates, deletions)

    def insert(self, insertion):
        '''
        .. WARNING:

           While this function is used internally by :py:class:`Store`,
           using it as a public method is **experimental** and part of
           the :term:`store API`.
        '''
        process_updates = []
        step_updates = []
        flow_updates = []
        topology_updates = []

        key = insertion.get('key')
        path = (key,) if key else tuple()
        here = self.path_for()

        self.generate(
            path,
            insertion['processes'],
            insertion.get('steps', {}),
            insertion.get('flow'),
            insertion['topology'],
            insertion['initial_state'])

        root = here + path
        process_paths = dict_to_paths(root, insertion['processes'])
        process_updates.extend(process_paths)

        step_paths = dict_to_paths(root, insertion.get('steps', {}))
        step_updates.extend(step_paths)

        topology_paths = [
            (root + (key,), topology)
            for key, topology in insertion['topology'].items()]
        topology_updates.extend(topology_paths)

        flow_paths = [
            (root + (key,), flow)
            for key, flow in insertion.get('flow', {}).items()]
        flow_updates.extend(flow_paths)

        self.apply_subschema_path(path)
        self.get_path(path).apply_defaults()

        return process_updates, step_updates, flow_updates, topology_updates

    def divide(self, divide):
        '''
        .. WARNING:

           While this function is used internally by :py:class:`Store`,
           using it as a public method is **experimental** and part of
           the :term:`store API`.
        '''
        process_and_step_updates = []
        process_updates = []
        step_updates = []
        flow_updates = []
        topology_updates = []
        deletions = []

        # use dividers to find initial states for daughters
        mother = divide['mother']
        mother_path = (mother,)
        daughters = divide['daughters']
        initial_state = self.inner[mother].get_value(
            condition=lambda child: not
            (isinstance(child.value, Process)),
            f=lambda child: copy.deepcopy(child))
        daughter_states = self.inner[mother].divide_value()

        here = self.path_for()

        for daughter, daughter_state in \
                zip(daughters, daughter_states):
            # use initial state as default, merge in divided values
            merged_initial_state = deep_merge(
                copy.deepcopy(initial_state),
                daughter_state)

            daughter_key = daughter['key']
            daughter_path = (daughter_key,)

            # get the daughter processes
            if 'processes' in daughter or 'steps' in daughter:
<<<<<<< HEAD
                processes = daughter['processes']
=======
                try:
                    processes = copy.deepcopy(daughter['processes'])
                except:
                    processes = daughter['processes']
>>>>>>> 981184e6
                deep_merge_check(processes, daughter.get('steps', {}))
            else:
                # if no processes provided, copy the mother's processes
                mother_processes = self.get_path(mother_path).get_processes()
                processes = copy.deepcopy(mother_processes)
                processes = processes or {}

            # get the daughter topology
            if 'topology' in daughter:
                topology = daughter['topology']
            else:
                # if no topology provided, copy the mother's topology
                mother_topology = self.get_path(mother_path).get_topology()
                topology = copy.deepcopy(mother_topology)
                topology = topology or {}

            # get the daughter flow
            if 'flow' in daughter:
                flow = daughter['flow']
            else:
                # if no flow provided, copy the mother's flow
                mother_flow = self.get_path(mother_path).get_flow()
                flow = copy.deepcopy(mother_flow)
                flow = flow or {}

            self.generate(
                daughter_path,
                processes,
                {},
                flow,
                topology,
                merged_initial_state)

            root = here + daughter_path
            process_paths = dict_to_paths(root, processes)
            process_and_step_updates.extend(process_paths)

            flow_paths = dict_to_paths(root, flow)
            flow_updates.extend(flow_paths)

            topology_paths = [
                (root + (key,), ports)
                for key, ports in topology.items()]
            topology_updates.extend(topology_paths)

            self.apply_subschema_path(daughter_path)
            target = self.get_path(daughter_path)
            target.apply_defaults()
            target.set_value(merged_initial_state)


        self.delete_path(mother_path)
        deletions.append(tuple(here + mother_path))

        for path, process in process_and_step_updates:
            if isinstance(process, Step):
                step_updates.append((path, process))
            else:
                process_updates.append((path, process))

        return (
            process_updates, step_updates, flow_updates,
            topology_updates, deletions)

    def delete(self, key, here=None):
        '''
        .. WARNING:

           While this function is used internally by :py:class:`Store`,
           using it as a public method is **experimental** and part of
           the :term:`store API`.
        '''
        if here is None:
            here = self.path_for()
        deletions = []
        path = (key,)
        self.delete_path(path)
        deletions.append(tuple(here + path))

        return deletions

    def apply_update(self, update, state=None):
        """
        Given an arbitrary update, map all the values in that update
        to their positions in the tree where they apply, and update
        these values using each node's `_updater`.

        Arguments:
            update: The update being applied.
            state: The state at the start of the time step.

        There are five topology update methods, which use the following
        special update keys:

        * `_add` - Adds states into the subtree, given a list of dicts
            containing:

            * path - Path to the added state key.
            * state - The value of the added state.

        * `_move` - Moves a node from a source to a target location in the
          tree. This uses an update to an :term:`outer` port, which
          contains both the source and target node locations. Can move
          multiple nodes according to a list of dicts containing:

            * source - the source path from an outer process port
            * target - the location where the node will be placed.

        * `_generate` - The value has four keys, which are essentially
          the arguments to the `generate()` function:

            * path - Path into the tree to generate this subtree.
            * processes - Tree of processes to generate.
            * topology - Connections of all the process's `ports_schema()`.
            * initial_state - Initial state for this new subtree.

        * `_divide` - Performs cell division by constructing two new
          daughter cells and removing the mother. Takes a dict with two keys:

            * mother - The id of the mother (for removal)
            * daughters - List of two new daughter generate directives, of the
                same form as the `_generate` value above.

        * `_delete` - The value here is a list of paths (tuples) to delete from
          the tree.


        Additional special update keys for different update operations:

        * `_updater` - Override the default updater with any updater you want.

        * `_reduce` - This allows a reduction over the entire subtree from some
          point downward. Its three keys are:

            * from - What point to start the reduction.
            * initial - The initial value of the reduction.
            * reducer - A function of three arguments, which is called
              on every node from the `from` point in the tree down:

                * value - The current accumulated value of the reduction.
                * path - The path to this point in the tree
                * node - The actual node being visited.

              This function returns the next `value` for the reduction.
              The result of the reduction will be assigned to this point
              in the tree.
        """
        view_expire = False

        if isinstance(update, dict) and MULTI_UPDATE_KEY in update:
            # apply multiple updates to same node
            multi_update = update[MULTI_UPDATE_KEY]
            assert isinstance(multi_update, list)
            for update_value in multi_update:
                self.apply_update(update_value, state)
            return _EMPTY_UPDATES

        if self.inner or self.subschema:
            # Branch update: this node has an inner
            process_updates = []
            step_updates = []
            flow_updates = []
            topology_updates = []
            deletions = []

            update = dict(update)  # avoid mutating the caller's dict

            add_entries = update.pop('_add', None)
            if add_entries is not None:
                # add a list of sub-states
                for added in add_entries:
                    self.add(added)

            move_entries = update.pop('_move', None)
            if move_entries is not None:
                # move nodes from source to target path
                for move in move_entries:
                    (
                        move_processes, move_step, move_flow,
                        move_topology, move_deletions
                    ) = self.move(move, state)
                    process_updates.extend(move_processes)
                    step_updates.extend(move_step)
                    flow_updates.extend(move_flow)
                    topology_updates.extend(move_topology)
                    deletions.extend(move_deletions)

            generate_entries = update.pop('_generate', None)
            if generate_entries is not None:
                # generate a list of new processes
                for generate in generate_entries:
                    (
                        insert_processes, insert_steps, insert_flows,
                        insert_topology
                    ) = self.insert(generate)
                    process_updates.extend(insert_processes)
                    step_updates.extend(insert_steps)
                    flow_updates.extend(insert_flows)
                    topology_updates.extend(insert_topology)
                    view_expire = True

            divide = update.pop('_divide', None)
            if divide is not None:
                (
                    divide_processes, divide_steps, divide_flow,
                    divide_topology, divide_deletions
                ) = self.divide(divide)
                process_updates.extend(divide_processes)
                step_updates.extend(divide_steps)
                flow_updates.extend(divide_flow)
                topology_updates.extend(divide_topology)
                deletions.extend(divide_deletions)
                view_expire = True

            delete_keys = update.pop('_delete', None)

            for key, value in update.items():
                if key in self.inner:
                    inner = self.inner[key]
                    (
                        inner_topology, inner_processes, inner_steps,
                        inner_flows, inner_deletions, inner_view_expire
                    ) = inner.apply_update(value, state)

                    if inner_topology:
                        topology_updates.extend(inner_topology)
                    if inner_processes:
                        process_updates.extend(inner_processes)
                    if inner_steps:
                        step_updates.extend(inner_steps)
                    if inner_flows:
                        flow_updates.extend(inner_flows)
                    if inner_deletions:
                        deletions.extend(inner_deletions)
                    if inner_view_expire:
                        view_expire = inner_view_expire

            if delete_keys is not None:
                # delete a list of paths
                here = self.path_for()
                for key in delete_keys:
                    delete_deletions = self.delete(key, here)
                    deletions.extend(delete_deletions)

            return (
                topology_updates, process_updates, step_updates,
                flow_updates, deletions, view_expire)

        # Leaf update: this node has no inner

        updater = self.get_updater(update)

        if isinstance(update, dict) and '_reduce' in update:
            reduction = update['_reduce']
            top = self.get_path(reduction.get('from'))
            update = top.reduce(
                reduction['reducer'],
                initial=reduction['initial'])

        if isinstance(update, dict) and \
                self.schema_keys and set(update.keys()):
            if '_updater' in update:
                update = update.get('_value', self.default)

        try:
            self.value = updater(self.value, update)
        except:
            # provide error messages
            if updater is None:
                raise Exception(
                    f"updater is absent at path {self.path_for()} "
                    f"with value {self.value} for update {pformat(update)}")
            else:
                raise Exception(
                    f"failed update at path {self.path_for()} "
                    f"with value {self.value} for update {pformat(update)}")

        return _EMPTY_UPDATES

    def inner_value(self, key):
        """
        Get the value of an inner state
        """

        if key in self.inner:
            return self.inner[key].get_value()
        return None

    def topology_state(self, topology):
        """
        Fill in the structure of the given topology with the values at all
        the paths the topology points at. Essentially, anywhere in the topology
        that has a tuple path will be filled in with the value at that path.

        This is the inverse function of the standalone `inverse_topology`.
        """

        state = {}

        for key, path in topology.items():
            if key == '*':
                if isinstance(path, dict):
                    node, path = self.outer_path(path)
                    for child, child_node in node.inner.items():
                        state[child] = child_node.topology_state(path)
                else:
                    node = self.get_path(path)
                    for child, child_node in node.inner.items():
                        state[child] = child_node.get_value()
            elif isinstance(path, dict):
                node, path = self.outer_path(path)
                state[key] = node.topology_state(path)
            else:
                state[key] = self.get_path(path).get_value()
        return state

    def schema_topology(self, schema, topology):
        """
        Fill in the structure of the given schema with the connected stores
        according to the given topology.
        """

        state = {}

        if self.leaf:
            state = self
        else:
            for key, subschema in schema.items():
                path = topology.get(key)
                if key == '*':
                    if isinstance(path, dict):
                        node, path = self.outer_path(path)
                        for child, child_node in node.inner.items():
                            state[child] = child_node.schema_topology(
                                subschema, path)
                    else:
                        node = self.get_path(path)
                        for child, child_node in node.inner.items():
                            state[child] = child_node.schema_topology(
                                subschema, {})
                elif key == '_divider':
                    pass
                elif isinstance(path, dict):
                    node, path = self.outer_path(path)
                    state[key] = node.schema_topology(subschema, path)
                else:
                    if path is None:
                        path = (key,)
                    node = self.get_path(path)
                    if node:
                        state[key] = node.schema_topology(subschema, {})
                    else:
                        # node is None, it was likely deleted
                        print('{} is None'.format(path))

        if state == {}:
            state = self
        return state

    def state_for(self, path, keys):
        """
        Get the value of a state at a given path
        """

        state = self.get_path(path)
        if state is None:
            return {}
        if keys and keys[0] == '*':
            return state.get_value()
        return {
            key: state.inner_value(key)
            for key in keys}

    def depth(self, path=(), filter_function=None):
        """
        Create a mapping of every path in the tree to the node living at
        that path in the tree. An optional `filter` argument is a function
        that can declares the instances that will be returned, for example:
        * filter=lambda x: isinstance(x.value, Process)
        """
        base = []
        if filter_function is None or filter_function(self):
            base += [(path, self)]

        for key, child in self.inner.items():
            down = tuple(path + (key,))
            base += child.depth(down, filter_function)
        return base

    def apply_subschema_path(self, path):
        """Apply ``self.subschema`` at ``path``."""
        if path:
            inner = self.inner[path[0]]
            if self.subschema:
                subtopology = self.subtopology or {}
                inner.topology_ports(
                    self.subschema,
                    subtopology,
                    source=self.path_for() + ('*',))
            inner.apply_subschema_path(path[1:])

    def apply_subschema(self, subschema=None, subtopology=None):
        """
        Apply a subschema to all inner nodes (either provided or from this
        node's personal subschema) as governed by the given/personal
        subtopology.
        """

        if subschema is None:
            subschema = self.subschema
        if subtopology is None:
            subtopology = self.subtopology or {}

        inner = list(self.inner.values())

        for child in inner:
            child.topology_ports(
                subschema,
                subtopology,
                source=self.path_for() + ('*',))

    def apply_subschemas(self):
        """
        Apply all subschemas from all nodes at this point or lower in the tree.
        """

        if self.subschema:
            self.apply_subschema()
        for child in self.inner.values():
            child.apply_subschemas()

    def update_subschema(self, path, subschema):
        """
        Merge a new subschema into an existing subschema at the given path.
        """

        target = self.get_path(path)
        if target.subschema is None:
            target.subschema = subschema
        else:
            target.subschema = deep_merge(
                target.subschema,
                subschema)
        return target

    def establish_path(self, path, config, source=None):
        """
        Create a node at the given path if it does not exist, then
        apply a config to it.

        Paths can include '..' to go up a level (which raises an exception
        if that level does not exist).
        """

        if len(path) > 0:
            path_step = path[0]
            remaining = path[1:]

            if path_step == '..':
                if not self.outer:
                    raise Exception(
                        'outer does not exist for path: {}'.format(path))

                return self.outer.establish_path(
                    remaining,
                    config,
                    source=source)
            elif isinstance(self.value, Process):
                towards = topology_path(self.topology, path)
                if towards:
                    target = self.outer.establish_path(towards[0], config, source=source)
                    return target.establish_path(towards[1], config, source=source)
            else:
                if path_step not in self.inner:
                    self.inner[path_step] = Store(
                        {}, outer=self, source=source)

                return self.inner[path_step].establish_path(
                    remaining,
                    config,
                    source=source)
        else:
            self.apply_config(config, source=source)
            return self

    def add_node(self, path, node):
        """ Add a node instance at the provided path """
        target = self.establish_path(path[:-1], {})
        if target.get_value() and path[-1] in target.get_value():
            # this path already exists, update it
            self.apply_update({path[-1]: node.get_value()})
        else:
            node.outer = target
            target.inner.update({path[-1]: node})
        return target

    def outer_path(self, path, source=None):
        """
        Address a topology with the `_path` keyword if present,
        establishing a path to this node and using it as the
        starting point for future path operations.
        """

        node = self
        if '_path' in path:
            node = self.establish_path(
                path['_path'],
                {},
                source=source)
            path = without(path, '_path')

        return node, path

    def topology_ports(self, schema, topology, source=None):
        """
        Distribute a schema into the tree by mapping its ports
        according to the given topology.
        """

        source = source or self.path_for()

        if set(schema.keys()) & self.schema_keys:
            self.get_path(topology).apply_config(schema)
        else:
            mismatch_topology = (
                set(topology.keys()) - set(schema.keys()))
            mismatch_schema = (
                set(schema.keys()) - set(topology.keys()))
            if mismatch_topology:
                raise Exception(
                    'topology for the process {} \n at path {} uses '
                    'undeclared ports: {}'.format(
                        source, self.path_for(), str(mismatch_topology)))
            if mismatch_schema:
                log.info(
                    'process %s has ports that are not included in '
                    'the topology: %s', str(source), str(mismatch_schema))

            for port, subschema in schema.items():
                path = topology.get(port, (port,))

                if port == '*':
                    subschema_config = {
                        '_subschema': subschema}
                    if isinstance(path, dict):
                        node, subpath = self.outer_path(
                            path, source=source)
                        node.merge_subtopology(subpath)
                        node.apply_config(subschema_config)
                    else:
                        node = self.establish_path(
                            path,
                            subschema_config,
                            source=source)
                    node.apply_subschema()
                    node.apply_defaults()

                elif isinstance(path, dict):
                    node, subpath = self.outer_path(
                        path, source=source)

                    node.topology_ports(
                        subschema,
                        subpath,
                        source=source)

                else:
                    self.establish_path(
                        path,
                        subschema,
                        source=source)

    def _generate_paths(
            self, processes: Processes, flow: Flow, topology: Topology):
        """Set up state :term:`hierarchy` with stores.

        Recursively creates the entire state hierarchy rooted at
        ``self``.

        .. WARNING::

           This method is public since it is used by
           :py:func:`generate_state`, but it should not be used from
           outside this module. It is not part of the supported API.

        Args:
            processes: Map from process names to process objects,
                embedded within nested dictionaries representing the
                hierarchy nodes rooted at ``self``. Note that steps
                should be included here too.
            flow: Map from step names to relative paths to step
                dependencies, embedded within nested dictionaries
                representing the hierarchy nodes rooted at ``self``.
            topology: The topology.
        """
        for key, subprocess in processes.items():
            subtopology = topology[key]
            subflow = flow.get(key) if flow else None
            if isinstance(subprocess, Process):
                schema = {
                    '_value': subprocess,
                    '_updater': 'set',
                    '_topology': subtopology,
                    '_serializer': 'process'
                }
                if subflow is not None:
                    schema['_flow'] = subflow
                process_state = Store(schema, outer=self)

                self.inner[key] = process_state

                subprocess.schema = subprocess.get_schema()

                self.topology_ports(
                    subprocess.schema,
                    subtopology,
                    source=self.path_for() + (key,))
            else:
                if key not in self.inner:
                    self.inner[key] = Store({}, outer=self)
                self.inner[key]._generate_paths(
                    subprocess,
                    subflow,
                    subtopology,
                )

    def build_topology_views(self):
        if self.leaf:
            if isinstance(self.value, Process):
                self.topology_view = self.outer.schema_topology(
                    self.value.schema,
                    self.topology)
        else:
            for inner in self.inner.values():
                inner.build_topology_views()

    def generate(self, path, processes, steps, flow, topology, initial_state):
        """
        Generate a subtree of this store at the given path.
        The processes will be mapped into locations in the tree by the
        topology, and once everything is constructed the initial_state
        will be applied.
        """

        target = self.establish_path(path, {})
        target._generate_paths(processes, flow, topology)
        target._generate_paths(steps, flow, topology)
        target.apply_subschemas()
        target.generate_value(initial_state)
        target.apply_defaults()<|MERGE_RESOLUTION|>--- conflicted
+++ resolved
@@ -1236,14 +1236,7 @@
 
             # get the daughter processes
             if 'processes' in daughter or 'steps' in daughter:
-<<<<<<< HEAD
                 processes = daughter['processes']
-=======
-                try:
-                    processes = copy.deepcopy(daughter['processes'])
-                except:
-                    processes = daughter['processes']
->>>>>>> 981184e6
                 deep_merge_check(processes, daughter.get('steps', {}))
             else:
                 # if no processes provided, copy the mother's processes
