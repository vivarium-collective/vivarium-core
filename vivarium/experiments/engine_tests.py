import random
import logging as log
from typing import Optional, Union, Dict, Any, cast, List

from vivarium.composites.toys import (
    PoQo, Sine, ToyDivider, ToyTransport, ToyEnvironment,
    Proton, Electron, Atom)
from vivarium.core.composer import Composer, Composite
from vivarium.core.engine import Engine, pf, pp, _StepGraph
from vivarium.core.process import Process, Step, Deriver
from vivarium.core.store import Store, hierarchy_depth
from vivarium.core.types import (
    Schema, State, Update, Topology, Steps, Processes)
from vivarium.core.composition import simulate_process
from vivarium.library.units import units
from vivarium.library.wrappers import make_logging_process
from vivarium.core.control import run_library_cli


def _make_proton(
        parallel: bool = False
) -> Dict[str, Any]:
    processes = {
        'proton': Proton({'_parallel': parallel}),
        'electrons': {
            'a': {
                'electron': Electron({'_parallel': parallel})},
            'b': {
                'electron': Electron()}}}

    spin_path = ('internal', 'spin')
    radius_path = ('structure', 'radius')

    topology = {
        'proton': {
            'radius': radius_path,
            'quarks': ('internal', 'quarks'),
            'electrons': {
                '_path': ('electrons',),
                '*': {
                    'orbital': ('shell', 'orbital'),
                    'spin': spin_path}}},
        'electrons': {
            'a': {
                'electron': {
                    'spin': spin_path,
                    'proton': {
                        '_path': ('..', '..'),
                        'radius': radius_path}}},
            'b': {
                'electron': {
                    'spin': spin_path,
                    'proton': {
                        '_path': ('..', '..'),
                        'radius': radius_path}}}}}

    initial_state = {
        'structure': {
            'radius': 0.7},
        'internal': {
            'quarks': {
                'x': {
                    'color': 'green',
                    'spin': 'up'},
                'y': {
                    'color': 'red',
                    'spin': 'up'},
                'z': {
                    'color': 'blue',
                    'spin': 'down'}}}}

    return {
        'processes': processes,
        'topology': topology,
        'initial_state': initial_state}


def test_recursive_store() -> None:
    environment_config = {
        'environment': {
            'temperature': {
                '_default': 0.0,
                '_updater': 'accumulate'},
            'fields': {
                (0, 1): {
                    'enzymeX': {
                        '_default': 0.0,
                        '_updater': 'set'},
                    'enzymeY': {
                        '_default': 0.0,
                        '_updater': 'set'}},
                (0, 2): {
                    'enzymeX': {
                        '_default': 0.0,
                        '_updater': 'set'},
                    'enzymeY': {
                        '_default': 0.0,
                        '_updater': 'set'}}},
            'agents': {
                '1': {
                    'location': {
                        '_default': (0, 0),
                        '_updater': 'set'},
                    'boundary': {
                        'external': {
                            '_default': 0.0,
                            '_updater': 'set'},
                        'internal': {
                            '_default': 0.0,
                            '_updater': 'set'}},
                    'transcripts': {
                        'flhDC': {
                            '_default': 0,
                            '_updater': 'accumulate'},
                        'fliA': {
                            '_default': 0,
                            '_updater': 'accumulate'}},
                    'proteins': {
                        'ribosome': {
                            '_default': 0,
                            '_updater': 'set'},
                        'flagella': {
                            '_default': 0,
                            '_updater': 'accumulate'}}},
                '2': {
                    'location': {
                        '_default': (0, 0),
                        '_updater': 'set'},
                    'boundary': {
                        'external': {
                            '_default': 0.0,
                            '_updater': 'set'},
                        'internal': {
                            '_default': 0.0,
                            '_updater': 'set'}},
                    'transcripts': {
                        'flhDC': {
                            '_default': 0,
                            '_updater': 'accumulate'},
                        'fliA': {
                            '_default': 0,
                            '_updater': 'accumulate'}},
                    'proteins': {
                        'ribosome': {
                            '_default': 0,
                            '_updater': 'set'},
                        'flagella': {
                            '_default': 0,
                            '_updater': 'accumulate'}}}}}}

    state = Store(environment_config)
    state.apply_update({})
    state.state_for(['environment'], ['temperature'])


def test_topology_ports() -> None:
    proton = _make_proton()

    experiment = Engine(**proton)

    log.debug(pf(experiment.state.get_config(True)))

    experiment.update(10.0)

    log.debug(pf(experiment.state.get_config(True)))
    log.debug(pf(experiment.state.divide_value()))


def test_timescales() -> None:
    class Slow(Process):
        name = 'slow'
        defaults = {'timestep': 3.0}

        def __init__(self, config: Optional[dict] = None) -> None:
            super().__init__(config)

        def ports_schema(self) -> Schema:
            return {
                'state': {
                    'base': {
                        '_default': 1.0}}}

        def next_update(
                self,
                timestep: Union[float, int],
                states: State) -> Update:
            base = states['state']['base']
            next_base = timestep * base * 0.1

            return {
                'state': {'base': next_base}}

    class Fast(Process):
        name = 'fast'
        defaults = {'timestep': 0.3}

        def __init__(self, config: Optional[dict] = None) -> None:
            super().__init__(config)

        def ports_schema(self) -> Schema:
            return {
                'state': {
                    'base': {
                        '_default': 1.0},
                    'motion': {
                        '_default': 0.0}}}

        def next_update(
                self,
                timestep: Union[float, int],
                states: State) -> Update:
            base = states['state']['base']
            motion = timestep * base * 0.001

            return {
                'state': {'motion': motion}}

    processes = {
        'slow': Slow(),
        'fast': Fast()}

    states = {
        'state': {
            'base': 1.0,
            'motion': 0.0}}

    topology: Topology = {
        'slow': {'state': ('state',)},
        'fast': {'state': ('state',)}}

    emitter = {'type': 'null'}
    experiment = Engine(
        processes=processes,
        topology=topology,
        emitter=emitter,
        initial_state=states)

    experiment.update(10.0)


def test_2_store_1_port() -> None:
    """
    Split one port of a processes into two stores
    """

    class OnePort(Process):
        name = 'one_port'

        def ports_schema(self) -> Schema:
            return {
                'A': {
                    'a': {
                        '_default': 0,
                        '_emit': True},
                    'b': {
                        '_default': 0,
                        '_emit': True}
                }
            }

        def next_update(
                self,
                timestep: Union[float, int],
                states: State) -> Update:
            return {
                'A': {
                    'a': 1,
                    'b': 2}}

    class SplitPort(Composer):
        """splits OnePort's ports into two stores"""
        name = 'split_port_composer'

        def generate_processes(
                self, config: Optional[dict]) -> Dict[str, Any]:
            return {
                'one_port': OnePort({})}

        def generate_topology(self, config: Optional[dict]) -> Topology:
            return {
                'one_port': {
                    'A': {
                        'a': ('internal', 'a',),
                        'b': ('external', 'a',)
                    }
                }}

    # run experiment
    split_port = SplitPort({})
    network = split_port.generate()
    exp = Engine(**{
        'processes': network['processes'],
        'topology': network['topology']})

    exp.update(2)
    output = exp.emitter.get_timeseries()
    expected_output = {
        'external': {'a': [0, 2, 4]},
        'internal': {'a': [0, 1, 2]},
        'time': [0.0, 1.0, 2.0]}
    assert output == expected_output


class MultiPort(Process):
    name = 'multi_port'

    def ports_schema(self) -> Schema:
        return {
            'A': {
                'a': {
                    '_default': 0,
                    '_emit': True}},
            'B': {
                'a': {
                    '_default': 0,
                    '_emit': True}},
            'C': {
                'a': {
                    '_default': 0,
                    '_emit': True}}}

    def next_update(
            self,
            timestep: Union[float, int],
            states: State) -> Update:
        return {
            'A': {'a': 1},
            'B': {'a': 1},
            'C': {'a': 1}}


class MergePort(Composer):
    """combines both of MultiPort's ports into one store"""
    name = 'multi_port_composer'

    def generate_processes(
            self, config: Optional[dict]) -> Dict[str, Any]:
        return {
            'multi_port': MultiPort({})}

    def generate_topology(self, config: Optional[dict]) -> Topology:
        return {
            'multi_port': {
                'A': ('aaa',),
                'B': ('aaa',),
                'C': ('aaa',)}}


def test_multi_port_merge() -> None:
    # run experiment
    merge_port = MergePort({})
    network = merge_port.generate()
    exp = Engine(**{
        'processes': network['processes'],
        'topology': network['topology']})

    exp.update(2)
    output = exp.emitter.get_timeseries()
    expected_output = {
        'aaa': {'a': [0, 3, 6]},
        'time': [0.0, 1.0, 2.0]}

    assert output == expected_output


def test_emit_config() -> None:
    # test alternate emit options
    merge_port = MergePort({})
    network = merge_port.generate()
    exp1 = Engine(
        processes=network['processes'],
        topology=network['topology'],
        emit_topology=False,
        emit_processes=True,
        emit_config=True,
        progress_bar=True,
        emit_step=2,
    )

    exp1.update(10)


def test_complex_topology() -> None:
    # make the experiment
    outer_path = ('universe', 'agent')
    pq = PoQo({})
    pq_composite = pq.generate(path=outer_path)
    pq_composite.pop('_schema')
    experiment = Engine(composite=pq_composite)

    # get the initial state
    initial_state = experiment.state.get_value()
    print('time 0:')
    pp(initial_state)

    # simulate for 1 second
    experiment.update(1)

    next_state = experiment.state.get_value()
    print('time 1:')
    pp(next_state)

    # pull out the agent state
    initial_agent_state = initial_state['universe']['agent']
    agent_state = next_state['universe']['agent']

    assert agent_state['aaa']['a1'] == initial_agent_state['aaa']['a1'] + 1
    assert agent_state['aaa']['x'] == initial_agent_state['aaa']['x'] - 9
    assert agent_state['ccc']['a3'] == initial_agent_state['ccc']['a3'] + 1


def test_parallel() -> None:
    proton = _make_proton(parallel=True)
    experiment = Engine(**proton)

    log.debug(pf(experiment.state.get_config(True)))

    experiment.update(10.0)

    log.debug(pf(experiment.state.get_config(True)))
    log.debug(pf(experiment.state.divide_value()))

    experiment.end()


def test_depth() -> None:
    nested = {
        'A': {
            'AA': 5,
            'AB': {
                'ABC': 11}},
        'B': {
            'BA': 6}}

    dissected = hierarchy_depth(nested)
    assert len(dissected) == 3
    assert dissected[('A', 'AB', 'ABC')] == 11


def test_sine() -> None:
    sine = Sine()
    print(sine.next_update(0.25 / 440.0, {
        'frequency': 440.0,
        'amplitude': 0.1,
        'phase': 1.5}))


def test_units() -> None:
    class UnitsMicrometer(Process):
        name = 'units_micrometer'

        def ports_schema(self) -> Schema:
            return {
                'A': {
                    'a': {
                        '_default': 0 * units.um,
                        '_emit': True},
                    'b': {
                        '_default': 'string b',
                        '_emit': True,
                    },
                    'c': {
                        '_default': 0,
                        '_emit': True,
                    }
                }
            }

        def next_update(
                self, timestep: Union[float, int], states: State) -> Update:
            return {
                'A': {
                    'a': 1 * units.um,
                    'c': 1,
                }}

    class UnitsMillimeter(Process):
        name = 'units_millimeter'

        def ports_schema(self) -> Schema:
            return {
                'A': {
                    'a': {
                        # '_default': 0 * units.mm,
                        '_emit': True}}}

        def next_update(
                self, timestep: Union[float, int], states: State) -> Update:
            return {
                'A': {'a': 1 * units.mm}}

    class MultiUnits(Composer):
        name = 'multi_units_composer'

        def generate_processes(
                self,
                config: Optional[dict]) -> Dict[str, Any]:
            return {
                'units_micrometer':
                    UnitsMicrometer({}),
                'units_millimeter':
                    UnitsMillimeter({})}

        def generate_topology(self, config: Optional[dict]) -> Topology:
            return {
                'units_micrometer': {
                    'A': ('aaa',)},
                'units_millimeter': {
                    'A': ('aaa',)}}

    # run experiment
    multi_unit = MultiUnits({})
    network = multi_unit.generate()
    exp = Engine(**{
        'processes': network['processes'],
        'topology': network['topology']})

    exp.update(5)
    timeseries = exp.emitter.get_timeseries()
    print('TIMESERIES')
    pp(timeseries)

    data = exp.emitter.get_data()
    print('DATA')
    pp(data)

    data_deserialized = exp.emitter.get_data_deserialized()
    print('DESERIALIZED')
    pp(data_deserialized)

    data_unitless = exp.emitter.get_data_unitless()
    print('UNITLESS')
    pp(data_unitless)

    query = [('aaa', 'a'), ('aaa', 'c')]
    query_data = exp.emitter.get_data(query)
    print('QUERY DATA')
    pp(query_data)


def test_custom_divider() -> None:
    """ToyDividerProcess has a custom `split_divider`"""
    agent_id = '1'
    composer = ToyDivider({
        'agent_id': agent_id,
        'divider': {
            'x_division_threshold': 3,
        }
    })
    composite = composer.generate(path=('agents', agent_id))

    experiment = Engine(
        processes=composite.processes,
        steps=composite.steps,
        flow=composite.flow,
        topology=composite.topology,
    )

    experiment.update(8)
    data = experiment.emitter.get_data()

    expected_data = {
        0.0: {'agents': {'1': {'variable': {'x': 0, '2x': 0}}}},
        1.0: {'agents': {'1': {'variable': {'x': 1, '2x': 2}}}},
        2.0: {'agents': {'1': {'variable': {'x': 2, '2x': 4}}}},
        3.0: {'agents': {'1': {'variable': {'x': 3, '2x': 6}}}},
        4.0: {'agents': {'1': {'variable': {'x': 4, '2x': 8}}}},
        5.0: {'agents': {'10': {'variable': {'x': 2, '2x': 4}},
                         '11': {'variable': {'x': 2, '2x': 4}}}},
        6.0: {'agents': {'10': {'variable': {'x': 3, '2x': 6}},
                         '11': {'variable': {'x': 3, '2x': 6}}}},
        7.0: {'agents': {'10': {'variable': {'x': 4, '2x': 8}},
                         '11': {'variable': {'x': 4, '2x': 8}}}},
        8.0: {'agents': {'100': {'variable': {'x': 2, '2x': 4}},
                         '101': {'variable': {'x': 2, '2x': 4}},
                         '110': {'variable': {'x': 2, '2x': 4}},
                         '111': {'variable': {'x': 2, '2x': 4}}}}
    }
    assert data == expected_data


class TestStepGraph:

    @staticmethod
    def test_step_graph_execution_layers() -> None:
        tg = _StepGraph()
        tg.add(('a',), [])
        tg.add(('b',), [])
        tg.add(('c',), [('a',), ('b',)])
        tg.add(('d',), [('c',)])

        layers = list(tg.get_execution_layers())
        expected_layers = [
            {('a',), ('b',)},
            {('c',)},
            {('d',)},
        ]
        assert layers == expected_layers

    @staticmethod
    def test_step_graph_sequential() -> None:
        tg = _StepGraph()
        tg.add(('a',), [])
        tg.add(('b',), [])
        tg.add_sequential(('c',))

        layers = list(tg.get_execution_layers())
        expected_layers = [
            {('c',)},
            {('a',), ('b',)},
        ]
        assert layers == expected_layers

    @staticmethod
    def test_step_graph_removal() -> None:
        tg = _StepGraph()
        tg.add(('a',), [])
        tg.add(('b',), [('a',)])
        tg.add(('c',), [('b',)])

        tg.remove(('a',))
        layers = list(tg.get_execution_layers())

        assert not layers


def test_runtime_order() -> None:
    class RuntimeOrderProcess(Process):

        def ports_schema(self) -> Schema:
            return {
                'store': {
                    'var': {
                        '_default': 0
                    }
                }
            }

        def next_update(self, timestep: float, states: State) -> Update:
            _ = states
            self.parameters['execution_log'].append(self.name)
            return {}

    class RuntimeOrderStep(Step):

        def ports_schema(self) -> Schema:
            return {
                'store': {
                    'var': {
                        '_default': 0
                    }
                }
            }

        def next_update(self, timestep: float, states: State) -> Update:
            _ = states
            self.parameters['execution_log'].append(self.name)
            return {}

    class RuntimeOrderDeriver(Deriver):

        def ports_schema(self) -> Schema:
            return {
                'store': {
                    'var': {
                        '_default': 0
                    }
                }
            }

        def next_update(self, timestep: float, states: State) -> Update:
            _ = states
            self.parameters['execution_log'].append(self.name)
            return {}

    class RuntimeOrderComposer(Composer):

        def generate_processes(
                self, config: Optional[dict]) -> Dict[str, Any]:
            config = cast(dict, config or {})
            proc1 = RuntimeOrderProcess({
                'name': 'process1',
                'time_step': 1,
                'execution_log': config['execution_log'],
            })
            proc2 = RuntimeOrderProcess({
                'name': 'process2',
                'time_step': 2,
                'execution_log': config['execution_log'],
            })
            deriver = RuntimeOrderDeriver({
                'name': 'deriver',
                'execution_log': config['execution_log'],
            })
            return {
                'p1': proc1,
                'p2': proc2,
                'd': deriver,
            }

        def generate_steps(self, config: Optional[dict]) -> Steps:
            config = config or {}
            step1 = RuntimeOrderStep({
                'name': 'step1',
                'execution_log': config['execution_log'],
            })
            step2 = RuntimeOrderStep({
                'name': 'step2',
                'execution_log': config['execution_log'],
            })
            step3 = RuntimeOrderStep({
                'name': 'step3',
                'execution_log': config['execution_log'],
            })
            return {
                's1': step1,
                's2': step2,
                's3': step3,
            }

        def generate_flow(self, config: Optional[dict]) -> Steps:
            config = config or {}
            return {
                's1': [],
                's2': [('s1',)],
                's3': [('s1',)],
            }

        def generate_topology(self, config: Optional[dict]) -> Topology:
            return {
                'p1': {
                    'store': ('store',),
                },
                'p2': {
                    'store': ('store',),
                },
                'd': {
                    'store': ('store',),
                },
                's1': {
                    'store': ('store',),
                },
                's2': {
                    'store': ('store',),
                },
                's3': {
                    'store': ('store',),
                },
            }

    execution_log: List[str] = []
    composer = RuntimeOrderComposer()
    composite = composer.generate({'execution_log': execution_log})
    experiment = Engine(
        processes=composite.processes,
        steps=composite.steps,
        flow=composite.flow,
        topology=composite.topology,
    )
    experiment.update(4)
    expected_log = [
        ('deriver', 'step1'),
        {'step2', 'step3'},
        {'process1', 'process2'},
        ('deriver', 'step1'),
        {'step2', 'step3'},
        {'process1'},
        ('deriver', 'step1'),
        {'step2', 'step3'},
        {'process1', 'process2'},
        ('deriver', 'step1'),
        {'step2', 'step3'},
        {'process1'},
        ('deriver', 'step1'),
        {'step2', 'step3'},
    ]
    for expected_group in expected_log:
        num = len(expected_group)
        group = execution_log[0:num]
        execution_log = execution_log[num:]
        if isinstance(expected_group, tuple):
            assert tuple(group) == expected_group
        elif isinstance(expected_group, set):
            assert set(group) == expected_group


def get_toy_transport_in_env_composite(agent_id: Any = '0') -> Composite:
    processes = {
        'agents': {agent_id: {'transport': ToyTransport()}},
        'environment': ToyEnvironment()}
    topology = {
        'environment': {
            'agents': {
                '_path': ('agents',),
                '*': {
                    'external': ('external', 'GLC')}}},
        'agents': {
            agent_id: {
                'transport': {
                    'internal': ('internal',),
                    'external': ('external',)}}}}
    return Composite({
        'processes': processes,
        'topology': topology,
    })


def test_glob_schema() -> None:
    composite = get_toy_transport_in_env_composite()
    experiment = Engine(
        processes=composite.processes,
        topology=composite.topology)
    experiment.update(10)

    # declare processes in reverse order
    processes_reverse = {
        'environment': ToyEnvironment(),
        'agents': {'0': {'transport': ToyTransport()}}}

    experiment_reverse = Engine(
        processes=processes_reverse,
        topology=composite.topology)
    experiment_reverse.update(10)


def get_env_view_composite(agent_id: Any = '1') -> Composite:
    agent_composer = ToyDivider({
        'agent_id': agent_id,
        'divider': {
            'x_division_threshold': 3,
        }
    })
    composite = agent_composer.generate(path=('agents', agent_id))

    environment_process = {
        'environment': make_logging_process(ToyEnvironment)()
    }
    environment_topology: Topology = {
        'environment': {
            'agents': {
                '_path': ('agents',),
                '*': {
                    'external': ('external', 'GLC')
                }
            },
            'log_update': ('log_update',),
        }
    }

    # combine the environment and agent
    composite.merge(
        processes=environment_process,
        topology=environment_topology,
    )
    return composite


def test_environment_view_with_division() -> None:
    composite = get_env_view_composite()
    experiment = Engine(
        processes=composite.processes,
        topology=composite.topology)
    experiment.update(10)
    data = experiment.emitter.get_data()

    # confirm that the environment sees the new agents.
    once_different = False
    for state in data.values():
        agent_ids = set(state['agents'].keys())
        env_agents = set(state['log_update'].get('agents', {}).keys())
        if env_agents != agent_ids:
            if not once_different:
                once_different = True
            else:
                # the values have been different for more than one update
                ValueError(
                    f'environment sees {env_agents} instead of {agent_ids}')
        else:
            once_different = False


class AddDelete(Process):
    def ports_schema(self) -> Schema:
        return {
            'sub_stores': {
                '*': {
                    '_default': 0,
                    '_emit': True
                }
            },
            'expected': {
                '_default': [],
                '_updater': 'set',
            }
        }

    def next_update(
            self, timestep: Union[float, int], states: State) -> Update:
        sub_stores = set(states['sub_stores'].keys())
        expected = set(states['expected'])
        assert sub_stores == expected, "stores don't match expected"

        # delete current stores, and add the same number of stores
        sub_stores_update: dict = {
            '_delete': [],
            '_add': []}
        new_sub_stores = []
        for store_id in sub_stores:
            sub_stores_update['_delete'].append(store_id)
            new_id = str(random.randint(0, 2 ** 63))
            new_sub_stores.append(new_id)
            new_store = {'key': new_id, 'state': 1}
            sub_stores_update['_add'].append(new_store)

        return {
            'sub_stores': sub_stores_update,
            'expected': new_sub_stores,
        }


def test_add_delete() -> None:
    process = AddDelete()
    topology = {
        'sub_stores': ('sub_stores',),
        'expected': ('expected',)}

    # initial state
    n_initial = 10
    initial_substores = [
        str(random.randint(0, 2**63)) for _ in range(n_initial)]
    initial_state = {
        'sub_stores': {
            sub_store: 1
            for sub_store in initial_substores
        },
        'expected': initial_substores,
    }

    experiment = Engine(
        processes={'process': process},
        topology={'process': topology},
        initial_state=initial_state,
    )
    experiment.update(10)

    # assert that no overlapping sub store between time steps.
    # All sub stores should get deleted, and new sub stores added
    data = experiment.emitter.get_data()
    times = list(data.keys())
    n_times = len(times)
    for t_index in range(n_times):
        if t_index < n_times - 1:
            current_time = times[t_index]
            next_time = times[t_index + 1]
            current_ids = set(data[current_time]['sub_stores'].keys())
            next_ids = set(data[next_time]['sub_stores'].keys())
            assert len(set(current_ids).intersection(set(next_ids))) == 0


def test_hyperdivision(profile: bool = True) -> None:
    total_time = 10
    n_agents = 100
    division_thresholds = [3, 4, 5, 6, 7]  # what values of x triggers division?

    # initialize agent composer
    agent_composer = ToyDivider()

    # make the composite
    composite = Composite()
    agent_ids = [str(agent_idx) for agent_idx in range(n_agents)]
    for agent_id in agent_ids:
        divider_config = {
            'divider': {
                    'x_division_threshold': random.choice(division_thresholds),
                }}
        agent_composite = agent_composer.generate(
            config={
                'agent_id': agent_id,
                **divider_config,
            },
            path=('agents', agent_id))
        composite.merge(agent_composite)

    # add an environment
    environment_process: Processes = {'environment': ToyEnvironment()}
    environment_topology: Topology = {
        'environment': {
            'agents': {
                '_path': ('agents',),
                '*': {
                    'external': ('external', 'GLC')
                }
            },
        }
    }

    # combine the environment and agent
    composite.merge(
        processes=environment_process,
        topology=environment_topology,
    )

    # make the sim, run the sim, retrieve the data
    experiment = Engine(
        processes=composite.processes,
        steps=composite.steps,
        flow=composite.flow,
        topology=composite.topology,
        profile=profile,
    )
    experiment.update(total_time)
    experiment.end()
    data = experiment.emitter.get_data()

    print(f"n agents initial: {n_agents}")
    print(f"n agents final: {len(data[total_time]['agents'].keys())}")
    assert len(data[total_time]['agents'].keys()) > n_agents

    if profile:
        stats = experiment.stats
        stats.strip_dirs().sort_stats(  # type: ignore
            'cumulative', 'cumtime').print_stats(20)

        # make sure view_values is fast
        stats_view_values = stats.get_print_list(  # type: ignore
            ('view_values',))[1]
        view_values_times = stats.stats[  # type: ignore
            stats_view_values[0]][3]
        total_runtime = stats.total_tt  # type: ignore
        assert view_values_times < 0.1 * total_runtime

def test_output_port() -> None:
    a_default = 1
    b_default = 2

    class InputOutput(Process):
        def ports_schema(self) -> Schema:
            return {
                'input': {
                    'A': {
                        '_default': a_default,
                        '_emit': True,
                    }
                },
                'output': {
                    '_output': True,
                    'B': {
                        '_default': b_default,
                        '_emit': True,
                    }
                }
            }
        def next_update(
                self,
                timestep: Union[float, int],
                states: State) -> Update:
            assert not states['output'], 'outputs should be masked'
            return {}

    total_time = 10
    data = simulate_process(InputOutput(), {'total_time': total_time})
    assert data['input']['A'] == [a_default for _ in range(total_time + 1)]
    assert data['output']['B'] == [b_default for _ in range(total_time + 1)]


def test_engine_run_for() -> None:
    total_time = 10.0
    time_interval = 1.0
    timestep1 = 0.75
    timestep2 = 1.25

    topo = {
        'external': ('external',),
        'internal': ('internal',),
    }

    composite = Composite({
        'processes': {
            'process1': ToyTransport({'time_step': timestep1}),
            'process2': ToyTransport({'time_step': timestep2}),
        },
        'topology': {
            'process1': topo,
            'process2': topo,
        }
    })

    initial_state = {
        'external': {'GLC': 100},
    }

    sim = Engine(
        processes=composite.processes,
        topology=composite.topology,
        initial_state=initial_state)

    time = 0.0
    while sim.global_time < total_time:
        sim.run_for(time_interval)
        time += time_interval
        assert sim.global_time == time

        # check that the front has advanced correctly
        front = sim.front
        for path, advance in front.items():
            expected_time = 0.0
            if path[0] == 'process1':
                expected_time = int(time / timestep1) * timestep1
            elif path[0] == 'process2':
                expected_time = int(time / timestep2) * timestep2
            assert advance['time'] == expected_time, \
                f"front time {advance['time']} " \
                f"is not expected {expected_time}"

    # make all the processes complete
    sim.complete()
    final_time = time
    assert sim.global_time == final_time

    front = sim.front
    for path, advance in front.items():
        assert advance['time'] == sim.global_time, \
            f"process at path {path} did not complete"

def test_engine_process():
    # TODO: test engine process division (!)
    # TODO: figure out half the intertopology from the topology

    poqo_composer = PoQo({
        'intertopology': {
            'input': ('ccc', 'a3'),
            'output': ('aaa', 'x')}})
    atom_composer = Atom({
        'intertopology': {
            'proton': {
                'radius': ('structure', 'radius')},
            'electrons': {
                '*': {
                    '_path': ('electrons',),
                    'spin': ('internal', 'spin')}}}})
    poqo = Engine(poqo_composer.generate())
    atom = Engine(atom_composer.generate())

    multiverse = {
        'processes': {
            'poqo': poqo,
            'atom': atom},
        'topology': {
            'poqo': {
                'input': ('A',),
                'output': ('X',)},
            'atom': {
                'proton': {
                    'radius': ('r',)},
                'electrons': ('e',)}},
        'initial_state': {
            'r': 0.5}}

    multi = Engine(multiverse)

    import ipdb; ipdb.set_trace()

    multi.update(10)

    return multi


def test_set_branch_emit() -> None:
    run_time = 5
    # get the composer
    composer = PoQo({})

    # turn on emits
    composite = composer.generate()
    exp = Engine(
        composite=composite,
        store_schema={'_emit': True}
    )
    exp.update(run_time)
    data = exp.emitter.get_data()
    assert data[run_time]['bbb'] != {}, 'this emit should be on'
    print(pf(data))

    # turn off emits
    composite = composer.generate()
    exp = Engine(
        composite=composite,
        store_schema={'_emit': False}
    )
    exp.update(run_time)
    data = exp.emitter.get_data()
    assert data[run_time]['bbb'] == {}, 'this emit should be off'
    print(pf(data))

    # selectively turn on emits
    composite = composer.generate()
    exp = Engine(
        composite=composite,
        store_schema={'bbb': {'e2': {'_emit': True}}},
    )
    exp.update(run_time)
    data = exp.emitter.get_data()
    assert data[run_time]['bbb']['e2'] != {}, 'this emit should be on'
    assert data[run_time]['ccc'] == {}, 'this emit should be off'
    print(pf(data))


def test_add_new_state() -> None:
    agent_id = '1'
    composite = get_toy_transport_in_env_composite(agent_id=agent_id)
    new_schema = {
        'agents': {
            agent_id: {
                'extra': {'_emit': True, '_value': 1.0}}}}
    experiment = Engine(
        processes=composite.processes,
        topology=composite.topology,
        store_schema=new_schema,
    )

    assert experiment.state['agents', agent_id, 'extra'].get_value() == 1.0

    total_time = 5
    experiment.update(total_time)
    timeseries = experiment.emitter.get_timeseries()
    assert len(timeseries['agents'][agent_id]['extra']) == total_time + 1


engine_tests = {
    '0': test_recursive_store,
    '1': test_topology_ports,
    '2': test_timescales,
    '3': test_2_store_1_port,
    '4': test_multi_port_merge,
    '5': test_emit_config,
    '6': test_complex_topology,
    '7': test_parallel,
    '8': test_depth,
    '9': test_sine,
    '10': test_units,
    '11': test_custom_divider,
    '12': test_runtime_order,
    '13': test_glob_schema,
    '14': test_environment_view_with_division,
    '15': test_add_delete,
    '16': test_hyperdivision,
    '17': test_output_port,
    '18': test_engine_run_for,
<<<<<<< HEAD
    '19': test_engine_process,
=======
    '19': test_set_branch_emit,
    '20': test_add_new_state,
>>>>>>> aae63ff9
}


# python vivarium/experiments/engine_tests.py -n [test number]
if __name__ == '__main__':
    run_library_cli(engine_tests)<|MERGE_RESOLUTION|>--- conflicted
+++ resolved
@@ -1122,6 +1122,68 @@
         assert advance['time'] == sim.global_time, \
             f"process at path {path} did not complete"
 
+
+def test_set_branch_emit() -> None:
+    run_time = 5
+    # get the composer
+    composer = PoQo({})
+
+    # turn on emits
+    composite = composer.generate()
+    exp = Engine(
+        composite=composite,
+        store_schema={'_emit': True}
+    )
+    exp.update(run_time)
+    data = exp.emitter.get_data()
+    assert data[run_time]['bbb'] != {}, 'this emit should be on'
+    print(pf(data))
+
+    # turn off emits
+    composite = composer.generate()
+    exp = Engine(
+        composite=composite,
+        store_schema={'_emit': False}
+    )
+    exp.update(run_time)
+    data = exp.emitter.get_data()
+    assert data[run_time]['bbb'] == {}, 'this emit should be off'
+    print(pf(data))
+
+    # selectively turn on emits
+    composite = composer.generate()
+    exp = Engine(
+        composite=composite,
+        store_schema={'bbb': {'e2': {'_emit': True}}},
+    )
+    exp.update(run_time)
+    data = exp.emitter.get_data()
+    assert data[run_time]['bbb']['e2'] != {}, 'this emit should be on'
+    assert data[run_time]['ccc'] == {}, 'this emit should be off'
+    print(pf(data))
+
+
+def test_add_new_state() -> None:
+    agent_id = '1'
+    composite = get_toy_transport_in_env_composite(agent_id=agent_id)
+    new_schema = {
+        'agents': {
+            agent_id: {
+                'extra': {'_emit': True, '_value': 1.0}}}}
+    experiment = Engine(
+        processes=composite.processes,
+        topology=composite.topology,
+        store_schema=new_schema,
+    )
+
+    assert experiment.state['agents', agent_id, 'extra'].get_value() == 1.0
+
+    total_time = 5
+    experiment.update(total_time)
+    timeseries = experiment.emitter.get_timeseries()
+    assert len(timeseries['agents'][agent_id]['extra']) == total_time + 1
+
+
 def test_engine_process():
     # TODO: test engine process division (!)
     # TODO: figure out half the intertopology from the topology
@@ -1163,67 +1225,6 @@
     multi.update(10)
 
     return multi
-
-
-def test_set_branch_emit() -> None:
-    run_time = 5
-    # get the composer
-    composer = PoQo({})
-
-    # turn on emits
-    composite = composer.generate()
-    exp = Engine(
-        composite=composite,
-        store_schema={'_emit': True}
-    )
-    exp.update(run_time)
-    data = exp.emitter.get_data()
-    assert data[run_time]['bbb'] != {}, 'this emit should be on'
-    print(pf(data))
-
-    # turn off emits
-    composite = composer.generate()
-    exp = Engine(
-        composite=composite,
-        store_schema={'_emit': False}
-    )
-    exp.update(run_time)
-    data = exp.emitter.get_data()
-    assert data[run_time]['bbb'] == {}, 'this emit should be off'
-    print(pf(data))
-
-    # selectively turn on emits
-    composite = composer.generate()
-    exp = Engine(
-        composite=composite,
-        store_schema={'bbb': {'e2': {'_emit': True}}},
-    )
-    exp.update(run_time)
-    data = exp.emitter.get_data()
-    assert data[run_time]['bbb']['e2'] != {}, 'this emit should be on'
-    assert data[run_time]['ccc'] == {}, 'this emit should be off'
-    print(pf(data))
-
-
-def test_add_new_state() -> None:
-    agent_id = '1'
-    composite = get_toy_transport_in_env_composite(agent_id=agent_id)
-    new_schema = {
-        'agents': {
-            agent_id: {
-                'extra': {'_emit': True, '_value': 1.0}}}}
-    experiment = Engine(
-        processes=composite.processes,
-        topology=composite.topology,
-        store_schema=new_schema,
-    )
-
-    assert experiment.state['agents', agent_id, 'extra'].get_value() == 1.0
-
-    total_time = 5
-    experiment.update(total_time)
-    timeseries = experiment.emitter.get_timeseries()
-    assert len(timeseries['agents'][agent_id]['extra']) == total_time + 1
 
 
 engine_tests = {
@@ -1246,12 +1247,9 @@
     '16': test_hyperdivision,
     '17': test_output_port,
     '18': test_engine_run_for,
-<<<<<<< HEAD
-    '19': test_engine_process,
-=======
     '19': test_set_branch_emit,
     '20': test_add_new_state,
->>>>>>> aae63ff9
+    '21': test_engine_process,
 }
 
 
