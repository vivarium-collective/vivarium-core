import random
import logging as log
from typing import Optional, Union, Dict, Any, cast, List

from vivarium.composites.toys import (
    PoQo, Sine, ToyDivider, ToyTransport, ToyEnvironment,
    Proton, Electron, Atom)
from vivarium.core.composer import Composer, Composite
from vivarium.core.engine import Engine, pf, pp, _StepGraph
from vivarium.core.process import Process, Step, Deriver
from vivarium.core.store import Store, hierarchy_depth
from vivarium.core.types import (
    Schema, State, Update, Topology, Steps, Processes)
from vivarium.core.composition import simulate_process
from vivarium.library.units import units
from vivarium.library.wrappers import make_logging_process
from vivarium.core.control import run_library_cli


def _make_proton(
        parallel: bool = False
) -> Dict[str, Any]:
    processes = {
        'proton': Proton({'_parallel': parallel}),
        'electrons': {
            'a': {
                'electron': Electron({'_parallel': parallel})},
            'b': {
                'electron': Electron()}}}

    spin_path = ('internal', 'spin')
    radius_path = ('structure', 'radius')

    topology = {
        'proton': {
            'radius': radius_path,
            'quarks': ('internal', 'quarks'),
            'electrons': {
                '_path': ('electrons',),
                '*': {
                    'orbital': ('shell', 'orbital'),
                    'spin': spin_path}}},
        'electrons': {
            'a': {
                'electron': {
                    'spin': spin_path,
                    'proton': {
                        '_path': ('..', '..'),
                        'radius': radius_path}}},
            'b': {
                'electron': {
                    'spin': spin_path,
                    'proton': {
                        '_path': ('..', '..'),
                        'radius': radius_path}}}}}

    initial_state = {
        'structure': {
            'radius': 0.7},
        'internal': {
            'quarks': {
                'x': {
                    'color': 'green',
                    'spin': 'up'},
                'y': {
                    'color': 'red',
                    'spin': 'up'},
                'z': {
                    'color': 'blue',
                    'spin': 'down'}}}}

    return {
        'processes': processes,
        'topology': topology,
        'initial_state': initial_state}


def test_recursive_store() -> None:
    environment_config = {
        'environment': {
            'temperature': {
                '_default': 0.0,
                '_updater': 'accumulate'},
            'fields': {
                (0, 1): {
                    'enzymeX': {
                        '_default': 0.0,
                        '_updater': 'set'},
                    'enzymeY': {
                        '_default': 0.0,
                        '_updater': 'set'}},
                (0, 2): {
                    'enzymeX': {
                        '_default': 0.0,
                        '_updater': 'set'},
                    'enzymeY': {
                        '_default': 0.0,
                        '_updater': 'set'}}},
            'agents': {
                '1': {
                    'location': {
                        '_default': (0, 0),
                        '_updater': 'set'},
                    'boundary': {
                        'external': {
                            '_default': 0.0,
                            '_updater': 'set'},
                        'internal': {
                            '_default': 0.0,
                            '_updater': 'set'}},
                    'transcripts': {
                        'flhDC': {
                            '_default': 0,
                            '_updater': 'accumulate'},
                        'fliA': {
                            '_default': 0,
                            '_updater': 'accumulate'}},
                    'proteins': {
                        'ribosome': {
                            '_default': 0,
                            '_updater': 'set'},
                        'flagella': {
                            '_default': 0,
                            '_updater': 'accumulate'}}},
                '2': {
                    'location': {
                        '_default': (0, 0),
                        '_updater': 'set'},
                    'boundary': {
                        'external': {
                            '_default': 0.0,
                            '_updater': 'set'},
                        'internal': {
                            '_default': 0.0,
                            '_updater': 'set'}},
                    'transcripts': {
                        'flhDC': {
                            '_default': 0,
                            '_updater': 'accumulate'},
                        'fliA': {
                            '_default': 0,
                            '_updater': 'accumulate'}},
                    'proteins': {
                        'ribosome': {
                            '_default': 0,
                            '_updater': 'set'},
                        'flagella': {
                            '_default': 0,
                            '_updater': 'accumulate'}}}}}}

    state = Store(environment_config)
    state.apply_update({})
    state.state_for(['environment'], ['temperature'])


def test_topology_ports() -> None:
    proton = _make_proton()

    experiment = Engine(proton)

    log.debug(pf(experiment.state.get_config(True)))

    experiment.update(10.0)

    log.debug(pf(experiment.state.get_config(True)))
    log.debug(pf(experiment.state.divide_value()))


def test_timescales() -> None:
    class Slow(Process):
        name = 'slow'
        defaults = {'timestep': 3.0}

        def __init__(self, config: Optional[dict] = None) -> None:
            super().__init__(config)

        def ports_schema(self) -> Schema:
            return {
                'state': {
                    'base': {
                        '_default': 1.0}}}

        def next_update(
                self,
                timestep: Union[float, int],
                states: State) -> Update:
            base = states['state']['base']
            next_base = timestep * base * 0.1

            return {
                'state': {'base': next_base}}

    class Fast(Process):
        name = 'fast'
        defaults = {'timestep': 0.3}

        def __init__(self, config: Optional[dict] = None) -> None:
            super().__init__(config)

        def ports_schema(self) -> Schema:
            return {
                'state': {
                    'base': {
                        '_default': 1.0},
                    'motion': {
                        '_default': 0.0}}}

        def next_update(
                self,
                timestep: Union[float, int],
                states: State) -> Update:
            base = states['state']['base']
            motion = timestep * base * 0.001

            return {
                'state': {'motion': motion}}

    processes = {
        'slow': Slow(),
        'fast': Fast()}

    states = {
        'state': {
            'base': 1.0,
            'motion': 0.0}}

    topology: Topology = {
        'slow': {'state': ('state',)},
        'fast': {'state': ('state',)}}

    emitter = {'type': 'null'}
    experiment = Engine(dict(
        processes=processes,
        topology=topology,
        emitter=emitter,
        initial_state=states))

    experiment.update(10.0)


def test_2_store_1_port() -> None:
    """
    Split one port of a processes into two stores
    """

    class OnePort(Process):
        name = 'one_port'

        def ports_schema(self) -> Schema:
            return {
                'A': {
                    'a': {
                        '_default': 0,
                        '_emit': True},
                    'b': {
                        '_default': 0,
                        '_emit': True}
                }
            }

        def next_update(
                self,
                timestep: Union[float, int],
                states: State) -> Update:
            return {
                'A': {
                    'a': 1,
                    'b': 2}}

    class SplitPort(Composer):
        """splits OnePort's ports into two stores"""
        name = 'split_port_composer'

        def generate_processes(
                self, config: Optional[dict]) -> Dict[str, Any]:
            return {
                'one_port': OnePort({})}

        def generate_topology(self, config: Optional[dict]) -> Topology:
            return {
                'one_port': {
                    'A': {
                        'a': ('internal', 'a',),
                        'b': ('external', 'a',)
                    }
                }}

    # run experiment
    split_port = SplitPort({})
    network = split_port.generate()
    exp = Engine({
        'processes': network['processes'],
        'topology': network['topology']})

    exp.update(2)
    output = exp.emitter.get_timeseries()
    expected_output = {
        'external': {'a': [0, 2, 4]},
        'internal': {'a': [0, 1, 2]},
        'time': [0.0, 1.0, 2.0]}
    assert output == expected_output


class MultiPort(Process):
    name = 'multi_port'

    def ports_schema(self) -> Schema:
        return {
            'A': {
                'a': {
                    '_default': 0,
                    '_emit': True}},
            'B': {
                'a': {
                    '_default': 0,
                    '_emit': True}},
            'C': {
                'a': {
                    '_default': 0,
                    '_emit': True}}}

    def next_update(
            self,
            timestep: Union[float, int],
            states: State) -> Update:
        return {
            'A': {'a': 1},
            'B': {'a': 1},
            'C': {'a': 1}}


class MergePort(Composer):
    """combines both of MultiPort's ports into one store"""
    name = 'multi_port_composer'

    def generate_processes(
            self, config: Optional[dict]) -> Dict[str, Any]:
        return {
            'multi_port': MultiPort({})}

    def generate_topology(self, config: Optional[dict]) -> Topology:
        return {
            'multi_port': {
                'A': ('aaa',),
                'B': ('aaa',),
                'C': ('aaa',)}}


def test_multi_port_merge() -> None:
    # run experiment
    merge_port = MergePort({})
    network = merge_port.generate()
    exp = Engine({
        'processes': network['processes'],
        'topology': network['topology']})

    exp.update(2)
    output = exp.emitter.get_timeseries()
    expected_output = {
        'aaa': {'a': [0, 3, 6]},
        'time': [0.0, 1.0, 2.0]}

    assert output == expected_output


def test_emit_config() -> None:
    # test alternate emit options
    merge_port = MergePort({})
    network = merge_port.generate()
    exp1 = Engine(dict(
        processes=network['processes'],
        topology=network['topology'],
        emit_topology=False,
        emit_processes=True,
        emit_config=True,
        progress_bar=True,
        emit_step=2,
    ))

    exp1.update(10)


def test_complex_topology() -> None:
    # make the experiment
    outer_path = ('universe', 'agent')
    pq = PoQo({})
    pq_composite = pq.generate(path=outer_path)
    pq_composite.pop('_schema')
    experiment = Engine(dict(composite=pq_composite))

    # get the initial state
    initial_state = experiment.state.get_value()
    print('time 0:')
    pp(initial_state)

    # simulate for 1 second
    experiment.update(1)

    next_state = experiment.state.get_value()
    print('time 1:')
    pp(next_state)

    # pull out the agent state
    initial_agent_state = initial_state['universe']['agent']
    agent_state = next_state['universe']['agent']

    assert agent_state['aaa']['a1'] == initial_agent_state['aaa']['a1'] + 1
    assert agent_state['aaa']['x'] == initial_agent_state['aaa']['x'] - 9
    assert agent_state['ccc']['a3'] == initial_agent_state['ccc']['a3'] + 1


def test_parallel() -> None:
    proton = _make_proton(parallel=True)
    experiment = Engine(proton)

    log.debug(pf(experiment.state.get_config(True)))

    experiment.update(10.0)

    log.debug(pf(experiment.state.get_config(True)))
    log.debug(pf(experiment.state.divide_value()))

    experiment.end()


def test_depth() -> None:
    nested = {
        'A': {
            'AA': 5,
            'AB': {
                'ABC': 11}},
        'B': {
            'BA': 6}}

    dissected = hierarchy_depth(nested)
    assert len(dissected) == 3
    assert dissected[('A', 'AB', 'ABC')] == 11


def test_sine() -> None:
    sine = Sine()
    print(sine.next_update(0.25 / 440.0, {
        'frequency': 440.0,
        'amplitude': 0.1,
        'phase': 1.5}))


def test_units() -> None:
    class UnitsMicrometer(Process):
        name = 'units_micrometer'

        def ports_schema(self) -> Schema:
            return {
                'A': {
                    'a': {
                        '_default': 0 * units.um,
                        '_emit': True},
                    'b': {
                        '_default': 'string b',
                        '_emit': True,
                    },
                    'c': {
                        '_default': 0,
                        '_emit': True,
                    }
                }
            }

        def next_update(
                self, timestep: Union[float, int], states: State) -> Update:
            return {
                'A': {
                    'a': 1 * units.um,
                    'c': 1,
                }}

    class UnitsMillimeter(Process):
        name = 'units_millimeter'

        def ports_schema(self) -> Schema:
            return {
                'A': {
                    'a': {
                        # '_default': 0 * units.mm,
                        '_emit': True}}}

        def next_update(
                self, timestep: Union[float, int], states: State) -> Update:
            return {
                'A': {'a': 1 * units.mm}}

    class MultiUnits(Composer):
        name = 'multi_units_composer'

        def generate_processes(
                self,
                config: Optional[dict]) -> Dict[str, Any]:
            return {
                'units_micrometer':
                    UnitsMicrometer({}),
                'units_millimeter':
                    UnitsMillimeter({})}

        def generate_topology(self, config: Optional[dict]) -> Topology:
            return {
                'units_micrometer': {
                    'A': ('aaa',)},
                'units_millimeter': {
                    'A': ('aaa',)}}

    # run experiment
    multi_unit = MultiUnits({})
    network = multi_unit.generate()
    exp = Engine({
        'processes': network['processes'],
        'topology': network['topology']})

    exp.update(5)
    timeseries = exp.emitter.get_timeseries()
    print('TIMESERIES')
    pp(timeseries)

    data = exp.emitter.get_data()
    print('DATA')
    pp(data)

    data_deserialized = exp.emitter.get_data_deserialized()
    print('DESERIALIZED')
    pp(data_deserialized)

    data_unitless = exp.emitter.get_data_unitless()
    print('UNITLESS')
    pp(data_unitless)

    query = [('aaa', 'a'), ('aaa', 'c')]
    query_data = exp.emitter.get_data(query)
    print('QUERY DATA')
    pp(query_data)


def test_custom_divider() -> None:
    """ToyDividerProcess has a custom `split_divider`"""
    agent_id = '1'
    composer = ToyDivider({
        'agent_id': agent_id,
        'divider': {
            'x_division_threshold': 3,
        }
    })
    composite = composer.generate(path=('agents', agent_id))

    experiment = Engine(dict(
        processes=composite.processes,
        steps=composite.steps,
        flow=composite.flow,
        topology=composite.topology,
    ))

    experiment.update(8)
    data = experiment.emitter.get_data()

    expected_data = {
        0.0: {'agents': {'1': {'variable': {'x': 0, '2x': 0}}}},
        1.0: {'agents': {'1': {'variable': {'x': 1, '2x': 2}}}},
        2.0: {'agents': {'1': {'variable': {'x': 2, '2x': 4}}}},
        3.0: {'agents': {'1': {'variable': {'x': 3, '2x': 6}}}},
        4.0: {'agents': {'1': {'variable': {'x': 4, '2x': 8}}}},
        5.0: {'agents': {'10': {'variable': {'x': 2, '2x': 4}},
                         '11': {'variable': {'x': 2, '2x': 4}}}},
        6.0: {'agents': {'10': {'variable': {'x': 3, '2x': 6}},
                         '11': {'variable': {'x': 3, '2x': 6}}}},
        7.0: {'agents': {'10': {'variable': {'x': 4, '2x': 8}},
                         '11': {'variable': {'x': 4, '2x': 8}}}},
        8.0: {'agents': {'100': {'variable': {'x': 2, '2x': 4}},
                         '101': {'variable': {'x': 2, '2x': 4}},
                         '110': {'variable': {'x': 2, '2x': 4}},
                         '111': {'variable': {'x': 2, '2x': 4}}}}
    }
    assert data == expected_data


class TestStepGraph:

    @staticmethod
    def test_step_graph_execution_layers() -> None:
        tg = _StepGraph()
        tg.add(('a',), [])
        tg.add(('b',), [])
        tg.add(('c',), [('a',), ('b',)])
        tg.add(('d',), [('c',)])

        layers = list(tg.get_execution_layers())
        expected_layers = [
            {('a',), ('b',)},
            {('c',)},
            {('d',)},
        ]
        assert layers == expected_layers

    @staticmethod
    def test_step_graph_sequential() -> None:
        tg = _StepGraph()
        tg.add(('a',), [])
        tg.add(('b',), [])
        tg.add_sequential(('c',))

        layers = list(tg.get_execution_layers())
        expected_layers = [
            {('c',)},
            {('a',), ('b',)},
        ]
        assert layers == expected_layers

    @staticmethod
    def test_step_graph_removal() -> None:
        tg = _StepGraph()
        tg.add(('a',), [])
        tg.add(('b',), [('a',)])
        tg.add(('c',), [('b',)])

        tg.remove(('a',))
        layers = list(tg.get_execution_layers())

        assert not layers


def test_runtime_order() -> None:
    class RuntimeOrderProcess(Process):

        def ports_schema(self) -> Schema:
            return {
                'store': {
                    'var': {
                        '_default': 0
                    }
                }
            }

        def next_update(self, timestep: float, states: State) -> Update:
            _ = states
            self.parameters['execution_log'].append(self.name)
            return {}

    class RuntimeOrderStep(Step):

        def ports_schema(self) -> Schema:
            return {
                'store': {
                    'var': {
                        '_default': 0
                    }
                }
            }

        def next_update(self, timestep: float, states: State) -> Update:
            _ = states
            self.parameters['execution_log'].append(self.name)
            return {}

    class RuntimeOrderDeriver(Deriver):

        def ports_schema(self) -> Schema:
            return {
                'store': {
                    'var': {
                        '_default': 0
                    }
                }
            }

        def next_update(self, timestep: float, states: State) -> Update:
            _ = states
            self.parameters['execution_log'].append(self.name)
            return {}

    class RuntimeOrderComposer(Composer):

        def generate_processes(
                self, config: Optional[dict]) -> Dict[str, Any]:
            config = cast(dict, config or {})
            proc1 = RuntimeOrderProcess({
                'name': 'process1',
                'time_step': 1,
                'execution_log': config['execution_log'],
            })
            proc2 = RuntimeOrderProcess({
                'name': 'process2',
                'time_step': 2,
                'execution_log': config['execution_log'],
            })
            deriver = RuntimeOrderDeriver({
                'name': 'deriver',
                'execution_log': config['execution_log'],
            })
            return {
                'p1': proc1,
                'p2': proc2,
                'd': deriver,
            }

        def generate_steps(self, config: Optional[dict]) -> Steps:
            config = config or {}
            step1 = RuntimeOrderStep({
                'name': 'step1',
                'execution_log': config['execution_log'],
            })
            step2 = RuntimeOrderStep({
                'name': 'step2',
                'execution_log': config['execution_log'],
            })
            step3 = RuntimeOrderStep({
                'name': 'step3',
                'execution_log': config['execution_log'],
            })
            return {
                's1': step1,
                's2': step2,
                's3': step3,
            }

        def generate_flow(self, config: Optional[dict]) -> Steps:
            config = config or {}
            return {
                's1': [],
                's2': [('s1',)],
                's3': [('s1',)],
            }

        def generate_topology(self, config: Optional[dict]) -> Topology:
            return {
                'p1': {
                    'store': ('store',),
                },
                'p2': {
                    'store': ('store',),
                },
                'd': {
                    'store': ('store',),
                },
                's1': {
                    'store': ('store',),
                },
                's2': {
                    'store': ('store',),
                },
                's3': {
                    'store': ('store',),
                },
            }

    execution_log: List[str] = []
    composer = RuntimeOrderComposer()
    composite = composer.generate({'execution_log': execution_log})
    experiment = Engine(dict(
        processes=composite.processes,
        steps=composite.steps,
        flow=composite.flow,
        topology=composite.topology,
    ))
    experiment.update(4)
    expected_log = [
        ('deriver', 'step1'),
        {'step2', 'step3'},
        {'process1', 'process2'},
        ('deriver', 'step1'),
        {'step2', 'step3'},
        {'process1'},
        ('deriver', 'step1'),
        {'step2', 'step3'},
        {'process1', 'process2'},
        ('deriver', 'step1'),
        {'step2', 'step3'},
        {'process1'},
        ('deriver', 'step1'),
        {'step2', 'step3'},
    ]
    for expected_group in expected_log:
        num = len(expected_group)
        group = execution_log[0:num]
        execution_log = execution_log[num:]
        if isinstance(expected_group, tuple):
            assert tuple(group) == expected_group
        elif isinstance(expected_group, set):
            assert set(group) == expected_group


def get_toy_transport_in_env_composite(
        agent_id: Any = '0',
        transport_config: Optional[dict] = None,
        environment_config: Optional[dict] = None,
) -> Composite:
    processes = {
        'agents': {
            agent_id: {
                'transport': ToyTransport(transport_config)}},
        'environment': ToyEnvironment(environment_config)}
    topology = {
        'environment': {
            'agents': {
                '_path': ('agents',),
                '*': {
                    'external': ('external', 'GLC')}}},
        'agents': {
            agent_id: {
                'transport': {
                    'internal': ('internal',),
                    'external': ('external',)}}}}
    return Composite({
        'processes': processes,
        'topology': topology,
    })


def test_glob_schema() -> None:
    composite = get_toy_transport_in_env_composite()
    experiment = Engine(dict(
        processes=composite.processes,
        topology=composite.topology))
    experiment.update(10)

    # declare processes in reverse order
    processes_reverse = {
        'environment': ToyEnvironment(),
        'agents': {'0': {'transport': ToyTransport()}}}

    experiment_reverse = Engine(dict(
        processes=processes_reverse,
        topology=composite.topology))
    experiment_reverse.update(10)


def get_env_view_composite(agent_id: Any = '1') -> Composite:
    agent_composer = ToyDivider({
        'agent_id': agent_id,
        'divider': {
            'x_division_threshold': 3,
        }
    })
    composite = agent_composer.generate(path=('agents', agent_id))

    environment_process = {
        'environment': make_logging_process(ToyEnvironment)()
    }
    environment_topology: Topology = {
        'environment': {
            'agents': {
                '_path': ('agents',),
                '*': {
                    'external': ('external', 'GLC')
                }
            },
            'log_update': ('log_update',),
        }
    }

    # combine the environment and agent
    composite.merge(
        processes=environment_process,
        topology=environment_topology,
    )
    return composite


def test_environment_view_with_division() -> None:
    composite = get_env_view_composite()
    experiment = Engine(dict(
        processes=composite.processes,
        topology=composite.topology))
    experiment.update(10)
    data = experiment.emitter.get_data()

    # confirm that the environment sees the new agents.
    once_different = False
    for state in data.values():
        agent_ids = set(state['agents'].keys())
        env_agents = set(state['log_update'].get('agents', {}).keys())
        if env_agents != agent_ids:
            if not once_different:
                once_different = True
            else:
                # the values have been different for more than one update
                ValueError(
                    f'environment sees {env_agents} instead of {agent_ids}')
        else:
            once_different = False


class AddDelete(Process):
    def ports_schema(self) -> Schema:
        return {
            'sub_stores': {
                '*': {
                    '_default': 0,
                    '_emit': True
                }
            },
            'expected': {
                '_default': [],
                '_updater': 'set',
            }
        }

    def next_update(
            self, timestep: Union[float, int], states: State) -> Update:
        sub_stores = set(states['sub_stores'].keys())
        expected = set(states['expected'])
        assert sub_stores == expected, "stores don't match expected"

        # delete current stores, and add the same number of stores
        sub_stores_update: dict = {
            '_delete': [],
            '_add': []}
        new_sub_stores = []
        for store_id in sub_stores:
            sub_stores_update['_delete'].append(store_id)
            new_id = str(random.randint(0, 2 ** 63))
            new_sub_stores.append(new_id)
            new_store = {'key': new_id, 'state': 1}
            sub_stores_update['_add'].append(new_store)

        return {
            'sub_stores': sub_stores_update,
            'expected': new_sub_stores,
        }


def test_add_delete() -> None:
    process = AddDelete()
    topology = {
        'sub_stores': ('sub_stores',),
        'expected': ('expected',)}

    # initial state
    n_initial = 10
    initial_substores = [
        str(random.randint(0, 2**63)) for _ in range(n_initial)]
    initial_state = {
        'sub_stores': {
            sub_store: 1
            for sub_store in initial_substores
        },
        'expected': initial_substores,
    }

    experiment = Engine(dict(
        processes={'process': process},
        topology={'process': topology},
        initial_state=initial_state,
    ))
    experiment.update(10)

    # assert that no overlapping sub store between time steps.
    # All sub stores should get deleted, and new sub stores added
    data = experiment.emitter.get_data()
    times = list(data.keys())
    n_times = len(times)
    for t_index in range(n_times):
        if t_index < n_times - 1:
            current_time = times[t_index]
            next_time = times[t_index + 1]
            current_ids = set(data[current_time]['sub_stores'].keys())
            next_ids = set(data[next_time]['sub_stores'].keys())
            assert len(set(current_ids).intersection(set(next_ids))) == 0


def test_hyperdivision(profile: bool = True) -> None:
    total_time = 10
    n_agents = 100
    division_thresholds = [3, 4, 5, 6, 7]  # what values of x triggers division?

    # initialize agent composer
    agent_composer = ToyDivider()

    # make the composite
    composite = Composite()
    agent_ids = [str(agent_idx) for agent_idx in range(n_agents)]
    for agent_id in agent_ids:
        divider_config = {
            'divider': {
                    'x_division_threshold': random.choice(division_thresholds),
                }}
        agent_composite = agent_composer.generate(
            config={
                'agent_id': agent_id,
                **divider_config,
            },
            path=('agents', agent_id))
        composite.merge(agent_composite)

    # add an environment
    environment_process: Processes = {'environment': ToyEnvironment()}
    environment_topology: Topology = {
        'environment': {
            'agents': {
                '_path': ('agents',),
                '*': {
                    'external': ('external', 'GLC')
                }
            },
        }
    }

    # combine the environment and agent
    composite.merge(
        processes=environment_process,
        topology=environment_topology,
    )

    # make the sim, run the sim, retrieve the data
    experiment = Engine(dict(
        processes=composite.processes,
        steps=composite.steps,
        flow=composite.flow,
        topology=composite.topology,
        profile=profile,
    ))
    experiment.update(total_time)
    experiment.end()
    data = experiment.emitter.get_data()

    print(f"n agents initial: {n_agents}")
    print(f"n agents final: {len(data[total_time]['agents'].keys())}")
    assert len(data[total_time]['agents'].keys()) > n_agents

    if profile:
        stats = experiment.stats
        stats.strip_dirs().sort_stats(  # type: ignore
            'cumulative', 'cumtime').print_stats(20)

        # make sure view_values is fast
        stats_view_values = stats.get_print_list(  # type: ignore
            ('view_values',))[1]
        view_values_times = stats.stats[  # type: ignore
            stats_view_values[0]][3]
        total_runtime = stats.total_tt  # type: ignore
        assert view_values_times < 0.1 * total_runtime

def test_output_port() -> None:
    a_default = 1
    b_default = 2

    class InputOutput(Process):
        def ports_schema(self) -> Schema:
            return {
                'input': {
                    'A': {
                        '_default': a_default,
                        '_emit': True,
                    }
                },
                'output': {
                    '_output': True,
                    'B': {
                        '_default': b_default,
                        '_emit': True,
                    }
                }
            }
        def next_update(
                self,
                timestep: Union[float, int],
                states: State) -> Update:
            assert not states['output'], 'outputs should be masked'
            return {}

    total_time = 10
    data = simulate_process(InputOutput(), {'total_time': total_time})
    assert data['input']['A'] == [a_default for _ in range(total_time + 1)]
    assert data['output']['B'] == [b_default for _ in range(total_time + 1)]


def test_engine_run_for() -> None:
    total_time = 10.0
    time_interval = 1.0
    timestep1 = 0.75
    timestep2 = 1.25

    topo = {
        'external': ('external',),
        'internal': ('internal',),
    }

    composite = Composite({
        'processes': {
            'process1': ToyTransport({'time_step': timestep1}),
            'process2': ToyTransport({'time_step': timestep2}),
        },
        'topology': {
            'process1': topo,
            'process2': topo,
        }
    })

    initial_state = {
        'external': {'GLC': 100},
    }

    sim = Engine(dict(
        processes=composite.processes,
        topology=composite.topology,
        initial_state=initial_state))

    time = 0.0
    while sim.global_time < total_time:
        sim.run_for(time_interval)
        time += time_interval
        assert sim.global_time == time

        # check that the front has advanced correctly
        front = sim.front
        for path, advance in front.items():
            expected_time = 0.0
            if path[0] == 'process1':
                expected_time = int(time / timestep1) * timestep1
            elif path[0] == 'process2':
                expected_time = int(time / timestep2) * timestep2
            assert advance['time'] == expected_time, \
                f"front time {advance['time']} " \
                f"is not expected {expected_time}"

    # make all the processes complete
    sim.complete()
    final_time = time
    assert sim.global_time == final_time

    front = sim.front
    for path, advance in front.items():
        assert advance['time'] == sim.global_time, \
            f"process at path {path} did not complete"


def test_set_branch_emit() -> None:
    run_time = 5
    # get the composer
    composer = PoQo({})

    # turn on emits
    composite = composer.generate()
    exp = Engine(dict(
        composite=composite,
        store_schema={'_emit': True}
    ))
    exp.update(run_time)
    data = exp.emitter.get_data()
    assert data[run_time]['bbb'] != {}, 'this emit should be on'
    print(pf(data))

    # turn off emits
    composite = composer.generate()
    exp = Engine(dict(
        composite=composite,
        store_schema={'_emit': False}
    ))
    exp.update(run_time)
    data = exp.emitter.get_data()
    assert data[run_time]['bbb'] == {}, 'this emit should be off'
    print(pf(data))

    # selectively turn on emits
    composite = composer.generate()
    exp = Engine(dict(
        composite=composite,
        store_schema={'bbb': {'e2': {'_emit': True}}},
    ))
    exp.update(run_time)
    data = exp.emitter.get_data()
    assert data[run_time]['bbb']['e2'] != {}, 'this emit should be on'
    assert data[run_time]['ccc'] == {}, 'this emit should be off'
    print(pf(data))


def test_add_new_state() -> None:
    agent_id = '1'
    composite = get_toy_transport_in_env_composite(agent_id=agent_id)
    new_schema = {
        'agents': {
            agent_id: {
                'extra': {'_emit': True, '_value': 1.0}}}}
    experiment = Engine(dict(
        processes=composite.processes,
        topology=composite.topology,
        store_schema=new_schema,
    ))

    assert experiment.state['agents', agent_id, 'extra'].get_value() == 1.0

    total_time = 5
    experiment.update(total_time)
    timeseries = experiment.emitter.get_timeseries()
    assert len(timeseries['agents'][agent_id]['extra']) == total_time + 1


<<<<<<< HEAD
def test_engine_process():
    # TODO: test engine process division (!)
    # TODO: figure out half the intertopology from the topology

    poqo_composer = PoQo({
        'intertopology': {
            'input': ('ccc', 'a3'),
            'output': ('aaa', 'x')}})
    atom_composer = Atom({
        'intertopology': {
            'proton': {
                'radius': ('structure', 'radius')},
            'electrons': {
                '*': {
                    '_path': ('electrons',),
                    'spin': ('internal', 'spin')}}}})
    poqo = Engine(dict(poqo_composer.generate()))
    atom = Engine(dict(atom_composer.generate()))

    multiverse = {
        'processes': {
            'poqo': poqo,
            'atom': atom},
        'topology': {
            'poqo': {
                'input': ('A',),
                'output': ('X',)},
            'atom': {
                'proton': {
                    'radius': ('r',)},
                'electrons': ('e',)}},
        'initial_state': {
            'r': 0.5}}

    multi = Engine(multiverse)

    # import ipdb; ipdb.set_trace()

    multi.update(10)

    return multi
=======
def test_floating_point_timesteps() -> None:
    agent_id = '1'
    transport_timestep = 0.1
    composite = get_toy_transport_in_env_composite(
        agent_id=agent_id,
        transport_config={'time_step': transport_timestep}
    )
    sim = Engine(
        processes=composite.processes,
        topology=composite.topology,
        global_time_precision=5
    )
    sim.update(1)
    data = sim.emitter.get_data()
    print(pf(data))
    for t in data.keys():
        ntimes = round(t / transport_timestep, 5)
        expected_t = round(ntimes * transport_timestep, 5)
        assert t == expected_t, f'bad timestep {t}'
>>>>>>> c3d7533a


engine_tests = {
    '0': test_recursive_store,
    '1': test_topology_ports,
    '2': test_timescales,
    '3': test_2_store_1_port,
    '4': test_multi_port_merge,
    '5': test_emit_config,
    '6': test_complex_topology,
    '7': test_parallel,
    '8': test_depth,
    '9': test_sine,
    '10': test_units,
    '11': test_custom_divider,
    '12': test_runtime_order,
    '13': test_glob_schema,
    '14': test_environment_view_with_division,
    '15': test_add_delete,
    '16': test_hyperdivision,
    '17': test_output_port,
    '18': test_engine_run_for,
    '19': test_set_branch_emit,
    '20': test_add_new_state,
<<<<<<< HEAD
    '21': test_engine_process,
=======
    '21': test_floating_point_timesteps,
>>>>>>> c3d7533a
}


# python vivarium/experiments/engine_tests.py -n [test number]
if __name__ == '__main__':
    run_library_cli(engine_tests)<|MERGE_RESOLUTION|>--- conflicted
+++ resolved
@@ -1190,7 +1190,6 @@
     assert len(timeseries['agents'][agent_id]['extra']) == total_time + 1
 
 
-<<<<<<< HEAD
 def test_engine_process():
     # TODO: test engine process division (!)
     # TODO: figure out half the intertopology from the topology
@@ -1232,7 +1231,7 @@
     multi.update(10)
 
     return multi
-=======
+
 def test_floating_point_timesteps() -> None:
     agent_id = '1'
     transport_timestep = 0.1
@@ -1240,11 +1239,11 @@
         agent_id=agent_id,
         transport_config={'time_step': transport_timestep}
     )
-    sim = Engine(
+    sim = Engine(dict(
         processes=composite.processes,
         topology=composite.topology,
         global_time_precision=5
-    )
+    ))
     sim.update(1)
     data = sim.emitter.get_data()
     print(pf(data))
@@ -1252,7 +1251,6 @@
         ntimes = round(t / transport_timestep, 5)
         expected_t = round(ntimes * transport_timestep, 5)
         assert t == expected_t, f'bad timestep {t}'
->>>>>>> c3d7533a
 
 
 engine_tests = {
@@ -1277,11 +1275,8 @@
     '18': test_engine_run_for,
     '19': test_set_branch_emit,
     '20': test_add_new_state,
-<<<<<<< HEAD
-    '21': test_engine_process,
-=======
     '21': test_floating_point_timesteps,
->>>>>>> c3d7533a
+    '22': test_engine_process,
 }
 
 
