from __future__ import absolute_import, division, print_function

import os
import uuid
import logging as log

from vivarium.core.process import (
    Deriver,
    Generator
)
from vivarium.core.composition import (
<<<<<<< HEAD
    compartment_hierarchy_experiment,
    PROCESS_OUT_DIR,
)
from vivarium.core.experiment import pp
=======
    compose_experiment,
    GENERATORS_KEY,
    PROCESS_OUT_DIR,
)
>>>>>>> 849841d5

# processes
from vivarium.processes.exchange_a import ExchangeA
from vivarium.processes.timeline import TimelineProcess

<<<<<<< HEAD

=======
>>>>>>> 849841d5
NAME = 'meta_division'


# functions for generating daughter ids
def daughter_uuid(mother_id):
    return [
        str(uuid.uuid1()),
        str(uuid.uuid1())]


def daughter_phylogeny_id(mother_id):
    return [
        str(mother_id) + '0',
        str(mother_id) + '1']


def divider_set_false(state):
    return [False, False]


class MetaDivision(Deriver):
<<<<<<< HEAD

=======
>>>>>>> 849841d5
    name = NAME
    defaults = {
        'initial_state': {},
        'daughter_path': ('agents',),
        'daughter_ids_function': daughter_phylogeny_id}

    def __init__(self, initial_parameters=None):
        if initial_parameters is None:
            initial_parameters = {}

        self.division = 0

        # must provide a compartment to generate new daughters
        self.agent_id = initial_parameters['agent_id']
        self.compartment = initial_parameters['compartment']
        self.daughter_ids_function = self.or_default(
            initial_parameters, 'daughter_ids_function')
        self.daughter_path = self.or_default(
            initial_parameters, 'daughter_path')

        super(MetaDivision, self).__init__(initial_parameters)

    def ports_schema(self):
        return {
            'global': {
                'divide': {
                    '_default': False,
                    '_updater': 'set',
                    '_divider': divider_set_false,
                }},
            'agents': {
                '*': {}}}

    def next_update(self, timestep, states):
        divide = states['global']['divide']

        if divide:
            daughter_ids = self.daughter_ids_function(self.agent_id)
            daughter_updates = []

            for daughter_id in daughter_ids:
                compartment = self.compartment.generate({
                    'agent_id': daughter_id})
                daughter_updates.append({
                    'daughter': daughter_id,
                    'path': (daughter_id,) + self.daughter_path,
                    'processes': compartment['processes'],
                    'topology': compartment['topology'],
                    'initial_state': {}})

            log.info(
                'DIVIDE! \n--> MOTHER: {} \n--> DAUGHTERS: {}'.format(
                    self.agent_id, daughter_ids))

            # initial state will be provided by division in the tree
            return {
                'agents': {
                    '_divide': {
                        'mother': self.agent_id,
                        'daughters': daughter_updates}}}
        else:
<<<<<<< HEAD
             return {}   

=======
            return {}
>>>>>>> 849841d5


# test
class ToyAgent(Generator):
    defaults = {
        'exchange': {'uptake_rate': 0.1},
        'daughter_path': tuple(),
        'agents_path': ('..', '..', 'agents')}

    def generate_processes(self, config):
        daughter_path = config['daughter_path']
        agent_id = config['agent_id']
        division_config = dict(
            {},
            daughter_path=daughter_path,
            agent_id=agent_id,
            compartment=self)

        return {
            'exchange': ExchangeA(config['exchange']),
            'division': MetaDivision(division_config)}

    def generate_topology(self, config):
        agents_path = config['agents_path']
        return {
            'exchange': {
                'internal': ('internal',),
                'external': ('external',)},
            'division': {
                'global': ('global',),
                'agents': agents_path,
            }
        }


def test_division():
    agent_id = '1'

    # initial state
    initial_state = {
        'agents': {
            agent_id: {
                'internal': {'A': 0},
                'external': {'A': 1},
                'global': {
                    'divide': False
                }
            },
        }
    }

    # timeline triggers division
    time_divide = 5
    time_total = 10
    timeline = [
        (0, {('agents', agent_id, 'global', 'divide'): False}),
        (time_divide, {('agents', agent_id, 'global', 'divide'): True}),
        (time_total, {})]

    # declare the hierarchy
    hierarchy = {
<<<<<<< HEAD
        'processes': [
=======
        GENERATORS_KEY: [
>>>>>>> 849841d5
            {
                'type': TimelineProcess,
                'config': {'timeline': timeline},
                'topology': {
                    'global': ('global',),
                    'agents': ('agents',)
                }
            }
        ],
        'agents': {
<<<<<<< HEAD
            'generators': [
                {
                    'name': agent_id,
                    'type': ToyAgent,
                    'config': {'agent_id': agent_id}
                },
            ]
=======
            agent_id: {
                GENERATORS_KEY: {
                    'type': ToyAgent,
                    'config': {'agent_id': agent_id}
                },
            }
>>>>>>> 849841d5
        }
    }

    # configure experiment
<<<<<<< HEAD
    experiment = compartment_hierarchy_experiment(
        hierarchy=hierarchy,
        initial_state=initial_state)
=======
    settings = {}
    experiment = compose_experiment(
        hierarchy=hierarchy,
        initial_state=initial_state,
        settings=settings)
>>>>>>> 849841d5

    # run simulation
    experiment.update(time_total)
    output = experiment.emitter.get_data()
    experiment.end()

    # external starts at 1, goes down until death, and then back up
    # internal does the inverse
    assert list(output[time_divide]['agents'].keys()) == [agent_id]
    assert agent_id not in list(output[time_divide + 1]['agents'].keys())
    assert len(output[time_divide]['agents']) == 1
    assert len(output[time_divide + 1]['agents']) == 2

    return output

<<<<<<< HEAD
=======

>>>>>>> 849841d5
def run_division():
    out_dir = os.path.join(PROCESS_OUT_DIR, NAME)
    if not os.path.exists(out_dir):
        os.makedirs(out_dir)
    output = test_division()
<<<<<<< HEAD
    pp(output)
=======
    # pp(output)
>>>>>>> 849841d5


if __name__ == '__main__':
    run_division()<|MERGE_RESOLUTION|>--- conflicted
+++ resolved
@@ -9,26 +9,15 @@
     Generator
 )
 from vivarium.core.composition import (
-<<<<<<< HEAD
-    compartment_hierarchy_experiment,
-    PROCESS_OUT_DIR,
-)
-from vivarium.core.experiment import pp
-=======
     compose_experiment,
     GENERATORS_KEY,
     PROCESS_OUT_DIR,
 )
->>>>>>> 849841d5
 
 # processes
 from vivarium.processes.exchange_a import ExchangeA
 from vivarium.processes.timeline import TimelineProcess
 
-<<<<<<< HEAD
-
-=======
->>>>>>> 849841d5
 NAME = 'meta_division'
 
 
@@ -50,10 +39,6 @@
 
 
 class MetaDivision(Deriver):
-<<<<<<< HEAD
-
-=======
->>>>>>> 849841d5
     name = NAME
     defaults = {
         'initial_state': {},
@@ -115,12 +100,7 @@
                         'mother': self.agent_id,
                         'daughters': daughter_updates}}}
         else:
-<<<<<<< HEAD
-             return {}   
-
-=======
             return {}
->>>>>>> 849841d5
 
 
 # test
@@ -182,11 +162,7 @@
 
     # declare the hierarchy
     hierarchy = {
-<<<<<<< HEAD
-        'processes': [
-=======
         GENERATORS_KEY: [
->>>>>>> 849841d5
             {
                 'type': TimelineProcess,
                 'config': {'timeline': timeline},
@@ -197,37 +173,21 @@
             }
         ],
         'agents': {
-<<<<<<< HEAD
-            'generators': [
-                {
-                    'name': agent_id,
-                    'type': ToyAgent,
-                    'config': {'agent_id': agent_id}
-                },
-            ]
-=======
             agent_id: {
                 GENERATORS_KEY: {
                     'type': ToyAgent,
                     'config': {'agent_id': agent_id}
                 },
             }
->>>>>>> 849841d5
         }
     }
 
     # configure experiment
-<<<<<<< HEAD
-    experiment = compartment_hierarchy_experiment(
-        hierarchy=hierarchy,
-        initial_state=initial_state)
-=======
     settings = {}
     experiment = compose_experiment(
         hierarchy=hierarchy,
         initial_state=initial_state,
         settings=settings)
->>>>>>> 849841d5
 
     # run simulation
     experiment.update(time_total)
@@ -243,20 +203,13 @@
 
     return output
 
-<<<<<<< HEAD
-=======
-
->>>>>>> 849841d5
+
 def run_division():
     out_dir = os.path.join(PROCESS_OUT_DIR, NAME)
     if not os.path.exists(out_dir):
         os.makedirs(out_dir)
     output = test_division()
-<<<<<<< HEAD
-    pp(output)
-=======
     # pp(output)
->>>>>>> 849841d5
 
 
 if __name__ == '__main__':
